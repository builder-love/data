--- conflicted
+++ resolved
@@ -2466,11 +2466,7 @@
         # Add data_timestamp 
         all_repos_df['data_timestamp'] = pd.Timestamp.now()
 
-<<<<<<< HEAD
         # Cast the count column to integer *before* writing to the database; fill na with 0
-=======
-        # Cast the count column to integer *before* writing to the database; convert nulls to 0
->>>>>>> e1a30031
         all_repos_df['commit_count'] = all_repos_df['commit_count'].fillna(0).astype(int)
 
     # write results to database
