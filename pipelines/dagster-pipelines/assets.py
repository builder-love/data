import dagster as dg
import os
import requests
from requests.adapters import HTTPAdapter
from urllib3.util import Retry
import pandas as pd
import toml
from sqlalchemy import text, create_engine, inspect
from sqlalchemy.exc import SQLAlchemyError
import sqlalchemy
import re
import time
import random
import gzip
import json
import psycopg2
from urllib.parse import urlparse
from datetime import datetime, timezone
import numpy as np
import traceback
from dagster import Config
from .resources import github_api_resource 

# Define the config schema for the github api resource
class GithubAssetConfig(Config):
    key_name: str

########################################################################################################################
# lookup and swap github legacy contributor node id for the new format contributor node id
########################################################################################################################

def contributor_node_id_swap(context, df_contributors: pd.DataFrame, cloud_sql_engine) -> pd.DataFrame:
    """
    Swaps legacy GitHub contributor node IDs in a DataFrame for the new format IDs
    by looking up values in the clean.latest_contributor_data table.

    Args:
        context: The Dagster context object (for logging).
        df_contributors: Input DataFrame with a 'contributor_node_id' column
                         that might contain legacy IDs.
        cloud_sql_engine: SQLAlchemy engine connected to the database.

    Returns:
        A pandas DataFrame with the 'contributor_node_id' column updated
        to the new format where applicable.
    """
    context.log.info("Starting contributor node ID swap process.")
    env_config = context.resources.active_env_config  # Get environment config
    clean_schema = env_config["clean_schema"]          # Get dynamic clean schema name

    # --- Input Validation ---
    if 'contributor_node_id' not in df_contributors.columns:
         context.log.error("Input dataframe df_contributors is missing the 'contributor_node_id' column. Skipping swap.")
         return df_contributors

    if df_contributors.empty:
        context.log.info("Input dataframe df_contributors is empty. Skipping swap.")
        return df_contributors

    # --- Read Lookup Data ---
    try:
        # Construct the SQL query using sqlalchemy.text to handle potential schema names safely
        lookup_query = text(f"""
            SELECT DISTINCT
                contributor_node_id,       -- New format ID
                contributor_node_id_legacy -- Legacy format ID
            FROM {clean_schema}.latest_contributor_data
            WHERE contributor_node_id_legacy IS NOT NULL
              AND contributor_node_id IS NOT NULL
        """)
        # Read only necessary columns and distinct pairs
        df_lookup = pd.read_sql(lookup_query, cloud_sql_engine)

        context.log.info(f"Successfully read {len(df_lookup)} distinct lookup rows from {clean_schema}.latest_contributor_data.")

        # Handle case where lookup table is empty or missing columns (though query selects them)
        if df_lookup.empty:
            context.log.warning(f"Lookup table {clean_schema}.latest_contributor_data returned no data or no relevant pairs. Skipping swap.")
            return df_contributors
        if 'contributor_node_id' not in df_lookup.columns or 'contributor_node_id_legacy' not in df_lookup.columns:
             context.log.error(f"Lookup table {clean_schema}.latest_contributor_data is missing required columns after query. Skipping swap.")
             return df_contributors

    except Exception as e:
        context.log.error(f"Failed to read from {clean_schema}.latest_contributor_data: {e}. Skipping swap.")
        # Depending on requirements, you might want to raise the exception instead
        # raise e
        return df_contributors

    # --- Perform the Swap using Merge ---

    # Rename the new ID column in the lookup table to avoid naming conflicts after merge
    df_lookup = df_lookup.rename(columns={'contributor_node_id': 'contributor_node_id_new'})

    # Perform a left merge: Keep all rows from df_contributors.
    # Match df_contributors.contributor_node_id (potentially legacy) with df_lookup.contributor_node_id_legacy
    context.log.info(f"Performing left merge on 'contributor_node_id' (activity) == 'contributor_node_id_legacy' (lookup). Input df shape: {df_contributors.shape}")
    df_merged = pd.merge(
        df_contributors,
        df_lookup[['contributor_node_id_new', 'contributor_node_id_legacy']], # Only merge necessary lookup columns
        how='left',
        left_on='contributor_node_id',
        right_on='contributor_node_id_legacy'
    )
    context.log.info(f"Merge complete. Merged DataFrame shape: {df_merged.shape}")

    # Identify rows where a swap should occur (a new ID was found via the legacy link)
    swap_condition = df_merged['contributor_node_id_new'].notna()
    num_swapped = swap_condition.sum()
    context.log.info(f"Found {num_swapped} rows where contributor_node_id can be updated.")

    # Update the original 'contributor_node_id' column
    # If contributor_node_id_new is not null (match found), use it. Otherwise, keep the original.
    df_merged['contributor_node_id'] = np.where(
        swap_condition,                          # Condition: New ID found?
        df_merged['contributor_node_id_new'],    # Value if True: Use the new ID
        df_merged['contributor_node_id']         # Value if False: Keep original ID
    )

    # --- Cleanup and Return ---
    # Drop the temporary columns added by the merge
    # Use errors='ignore' in case the columns weren't added (e.g., if lookup was empty)
    df_result = df_merged.drop(columns=['contributor_node_id_new', 'contributor_node_id_legacy'], errors='ignore')

    context.log.info(f"Contributor node ID swap process completed. Final DataFrame shape: {df_result.shape}")

    return df_result



# function to get the most recently retrieved local copy of crypto ecosystems export.jsonl
def get_crypto_ecosystems_project_json(context):

    # use the dagster context variable from the calling function to get the local path to the cloned repo
    output_filepath = context.resources.electric_capital_ecosystems_repo['output_filepath']

    if not output_filepath:
        raise ValueError("output_filepath is empty")
    if not os.path.exists(output_filepath):
        raise ValueError("output_filepath does not exist")

    # read the exports.jsonl file
    try:
        df = pd.read_json(output_filepath, lines=True)

        # check if the dataframe is empty
        if df.empty:
            raise ValueError("DataFrame is empty")

        # rename the columns
        df.rename(columns={
            "eco_name": "project_title",
            "branch": "sub_ecosystems",
            "repo_url": "repo",
            "tags": "tags"
        }, inplace=True)

        # confirm the dataframe only has the columns we want
        expected_cols = [
            'project_title',
            'sub_ecosystems',
            'repo',
            'tags'
        ]

        # Get the actual columns from the DataFrame
        actual_cols = df.columns

        # Convert both to sets for easy comparison (ignores order)
        if set(expected_cols) != set(actual_cols):
            context.log.info(f"DataFrame columns: {df.columns}")
            context.log.info(f"Expected columns: {expected_cols}")
            raise ValueError("DataFrame columns are not as expected")

    except Exception as e:
        raise ValueError(f"Error reading exports.jsonl file: {e}")

    return df

# define the asset that gets the list of projects and associated repos from the local crypto ecosystems data file, exports.jsonl
# to accomodate multiple environments, we will use a factory function
def create_crypto_ecosystems_project_json_asset(env_prefix: str):
    @dg.asset(
        key_prefix=env_prefix,
        name="crypto_ecosystems_project_json",
        required_resource_keys={"electric_capital_ecosystems_repo", "cloud_sql_postgres_resource", "active_env_config"},
        group_name="ingestion",
        description="This asset gets the list of projects and associated repos from the local crypto ecosystems data file, exports.jsonl and loads to the crypto_ecosystems_raw_file_staging table.",
    )
    def _crypto_ecosystems_project_json_env_specific(context) -> dg.MaterializeResult:

        # get the cloud sql postgres resource
        cloud_sql_engine = context.resources.cloud_sql_postgres_resource
        env_config = context.resources.active_env_config 
        raw_schema = env_config["raw_schema"]  
        # tell the user what environment they are running in
        context.log.info(f"------************** Process is running in {env_config['env']} environment. *****************---------")

        # get the local path to the cloned repo
        output_filepath = context.resources.electric_capital_ecosystems_repo['output_filepath']

        if not output_filepath:
            raise ValueError("output_filepath is empty")
        if not os.path.exists(output_filepath):
            raise ValueError("output_filepath does not exist")

        # read the exports.jsonl file
        try:
            df = get_crypto_ecosystems_project_json(context)

            # add unix datetime column
            df['data_timestamp'] = pd.Timestamp.now()

            # here we truncate the existing table and append the new data
            # we do this to preserve the index 
            with cloud_sql_engine.connect() as conn:
                context.log.info(f"Truncating {raw_schema}.crypto_ecosystems_raw_file_staging table")
                conn.execute(sqlalchemy.text(f"TRUNCATE TABLE {raw_schema}.crypto_ecosystems_raw_file_staging;")) 
                conn.commit()

            context.log.info(f"Appending new data to {raw_schema}.crypto_ecosystems_raw_file_staging table")
            df.to_sql('crypto_ecosystems_raw_file_staging', cloud_sql_engine, if_exists='append', index=False, schema=raw_schema)

        except Exception as e:
            raise ValueError(f"Error reading exports.jsonl file: {e}")

        # capture asset metadata
        with cloud_sql_engine.connect() as conn:
            preview_query = text(f"select count(*) from {raw_schema}.crypto_ecosystems_raw_file_staging")
            result = conn.execute(preview_query)
            # Fetch all rows into a list of tuples
            row_count = result.fetchone()[0]

            preview_query = text(f"select * from {raw_schema}.crypto_ecosystems_raw_file_staging limit 10")
            result = conn.execute(preview_query)
            result_df = pd.DataFrame(result.fetchall(), columns=result.keys())

        return dg.MaterializeResult(
            metadata={
                "row_count": dg.MetadataValue.int(row_count),
                "preview": dg.MetadataValue.md(result_df.to_markdown(index=False)),
                "unique_project_count": dg.MetadataValue.int(df['project_title'].nunique()),
                "unique_repo_count": dg.MetadataValue.int(df['repo'].nunique()),
            }
        )

    return _crypto_ecosystems_project_json_env_specific


# define the asset that gets the active and archived status for the distinct repo list
# to accomodate multiple environments, we will use a factory function
def create_latest_active_distinct_github_project_repos_asset(env_prefix: str):
    @dg.asset(
        key_prefix=env_prefix,
        name="latest_active_distinct_github_project_repos",
        required_resource_keys={"cloud_sql_postgres_resource", "active_env_config", "github_api"},
        group_name="clean_data",
        tags={"github_api": "True"},
        automation_condition=dg.AutomationCondition.eager(),
    )
    def _latest_active_distinct_github_project_repos_env_specific(context, config: GithubAssetConfig) -> dg.MaterializeResult:
        # Get the cloud sql postgres resource
        cloud_sql_engine = context.resources.cloud_sql_postgres_resource
        env_config = context.resources.active_env_config
        raw_schema = env_config["raw_schema"]
        clean_schema = env_config["clean_schema"]

        # Access resources from the context object
        github_api = context.resources.github_api

        # tell the user what environment they are running in
        context.log.info(f"------************** updated: this process is running in {env_config['env']} environment. *****************---------")

        def get_non_github_repo_status(repo_url, repo_source):
            """
            Checks if a non-GitHub repo exists and if it is archived.
            Returns a dictionary with 'is_active' and 'is_archived' status.
            """
            if repo_source == "bitbucket":
                try:
                    parts = repo_url.rstrip('/').split('/')
                    owner = parts[-2]
                    repo_slug = parts[-1].split('.')[0] if '.' in parts[-1] else parts[-1]
                except IndexError:
                    context.log.warning(f"Invalid Bitbucket URL format: {repo_url}")
                    return {'is_active': False, 'is_archived': None}

                api_url = f"https://api.bitbucket.org/2.0/repositories/{owner}/{repo_slug}"
                response = requests.get(api_url)

                if response.status_code == 200:
                    # Bitbucket API doesn't have an 'archived' field, so we default to False.
                    return {'is_active': True, 'is_archived': False}
                else:
                    return {'is_active': False, 'is_archived': None}

            elif repo_source == "gitlab":
                try:
                    parts = repo_url.rstrip('/').split('/')
                    project_path = "/".join(parts[3:])
                    project_path_encoded = requests.utils.quote(project_path, safe='')
                except IndexError:
                    context.log.warning(f"Invalid GitLab URL format: {repo_url}")
                    return {'is_active': False, 'is_archived': None}

                api_url = f"https://gitlab.com/api/v4/projects/{project_path_encoded}"
                try:
                    response = requests.get(api_url)
                    context.log.debug(f"Status Code: {response.status_code}, URL: {api_url}")

                    if response.status_code == 200:
                        data = response.json()
                        return {'is_active': True, 'is_archived': data.get('archived', False)}
                    else:
                        return {'is_active': False, 'is_archived': None}
                except Exception as e:
                    context.log.warning(f"Error checking GitLab repo: {e}")
                    return {'is_active': False, 'is_archived': None}
            else:
                return {'is_active': False, 'is_archived': None}

        def get_github_repo_status(repo_urls, gh_pat, repo_source):
            """
            Checks if a GitHub repository is active (not private) and if it's archived
            using the GraphQL API.
            """
            if not repo_urls:
                return {}, {}

            api_url = "https://api.github.com/graphql"
            headers = {"Authorization": f"bearer {gh_pat}"}
            results = {}
            batch_size = 150 # Reduced batch size slightly for larger payload
            count_403_errors = 0
            count_502_errors = 0

            for i in range(0, len(repo_urls), batch_size):
                context.log.debug(f"processing batch: {i} - {i + batch_size}")
                # every 1000 batches, print the progress
                if i % 1000 == 0:
                    context.log.info(f"processing batch: {i} - {i + batch_size}")
                start_time = time.time()
                batch = repo_urls[i:i + batch_size]
                processed_in_batch = set()
                query = "query ("
                variables = {}

                for j, repo_url in enumerate(batch):
                    try:
                        parts = repo_url.rstrip('/').split('/')
                        owner = parts[-2]
                        name = parts[-1]
                        query += f"$owner{j}: String!, $name{j}: String!,"
                        variables[f"owner{j}"] = owner
                        variables[f"name{j}"] = name
                    except IndexError:
                        context.log.warning(f"Invalid GitHub URL format: {repo_url}")
                        continue

                query = query.rstrip(",") + ") {\n"

                # UPDATED QUERY: Fetch both isPrivate and isArchived
                for j, repo_url in enumerate(batch):
                    query += f"""  repo{j}: repository(owner: $owner{j}, name: $name{j}) {{
                        isPrivate
                        isArchived
                    }}\n"""
                query += "}"

                max_retries = 8
                for attempt in range(max_retries):
                    try:
                        response = requests.post(api_url, json={'query': query, 'variables': variables}, headers=headers)
                        time.sleep(2.5)
                        response.raise_for_status()
                        data = response.json()

                        if 'errors' in data:
                            # Simplified error handling for brevity
                            context.log.warning(f"GraphQL Error in batch {i}: {data['errors'][0]['message']}")

                        if 'data' in data:
                            for j, repo_url in enumerate(batch):
                                if repo_url in processed_in_batch:
                                    continue

                                repo_data = data['data'].get(f'repo{j}')
                                if repo_data:
                                    # Store both active and archived status
                                    results[repo_url] = {
                                        "is_active": not repo_data.get('isPrivate', True),
                                        "is_archived": repo_data.get('isArchived', False),
                                        "repo_source": repo_source
                                    }
                                    processed_in_batch.add(repo_url)
                        break

                    except requests.exceptions.RequestException as e:
                        # Simplified retry logic for brevity
                        context.log.warning(f"Request exception on attempt {attempt+1}: {e}")
                        if isinstance(e, requests.exceptions.HTTPError):
                             if e.response.status_code in (502, 504): count_502_errors += 1
                             if e.response.status_code in (403, 429): count_403_errors += 1
                        if attempt == max_retries - 1:
                            context.log.warning("Max retries reached. Giving up on batch.")
                            break
                        time.sleep((2 ** attempt) + random.uniform(0, 1))

                # Handle any repos that failed all retries
                for repo_url in batch:
                    if repo_url not in processed_in_batch:
                        results[repo_url] = {
                            "is_active": False,
                            "is_archived": None,
                            "repo_source": repo_source
                        }

            return results, {"count_403_errors": count_403_errors, "count_502_errors": count_502_errors}

        # --- Main Execution Logic ---
        with cloud_sql_engine.connect() as conn:
            result = conn.execute(
                text(f"""select repo, repo_source from {clean_schema}.latest_distinct_project_repos""")
            )
            distinct_repo_df = pd.DataFrame(result.fetchall(), columns=result.keys())

        # Process GitHub Repos
        context.log.info("Processing GitHub repos...")
        github_urls = distinct_repo_df[distinct_repo_df['repo_source'] == 'github']['repo'].tolist()
        # Access config directly from the typed config object
        gh_pat = github_api.get_client(config.key_name)
        github_results_dict, count_http_errors = get_github_repo_status(github_urls, gh_pat, 'github')

        # Convert dictionary to DataFrame, now including is_archived
        github_results_df = pd.DataFrame.from_dict(github_results_dict, orient='index').reset_index().rename(columns={'index': 'repo'})

        # Process non-GitHub Repos
        non_github_df = distinct_repo_df[distinct_repo_df['repo_source'] != 'github'].copy()
        if not non_github_df.empty:
            context.log.info("Found non-github repos. Getting active and archived status...")
            # Apply the function and expand the resulting dictionary into new columns
            status_df = non_github_df.apply(
                lambda row: get_non_github_repo_status(row['repo'], row['repo_source']),
                axis=1,
                result_type='expand'
            )
            # Join the new status columns back to the original dataframe
            non_github_results_df = non_github_df.join(status_df)
            # Combine GitHub and non-GitHub results
            results_df = pd.concat([github_results_df, non_github_results_df], ignore_index=True)
        else:
            results_df = github_results_df

        # Add timestamp and write to the database
        results_df['data_timestamp'] = pd.Timestamp.now()
        # Ensure correct boolean types for the database
        results_df['is_active'] = results_df['is_active'].astype('boolean')
        results_df['is_archived'] = results_df['is_archived'].astype('boolean')
        
        # Reorder columns for clarity
        final_cols = ['repo', 'repo_source', 'is_active', 'is_archived', 'data_timestamp']
        results_df = results_df[final_cols]
        
        results_df.to_sql('latest_active_distinct_project_repos', cloud_sql_engine, if_exists='replace', index=False, schema=raw_schema)

        # --- Metadata for Dagster UI ---
        with cloud_sql_engine.connect() as conn:
            preview_query = text(f"select count(*) from {raw_schema}.latest_active_distinct_project_repos")
            row_count = conn.execute(preview_query).scalar_one()

            preview_query = text(f"select * from {raw_schema}.latest_active_distinct_project_repos limit 10")
            result_df = pd.DataFrame(conn.execute(preview_query).fetchall(), columns=conn.execute(preview_query).keys())

        return dg.MaterializeResult(
            metadata={
                "row_count": dg.MetadataValue.int(row_count),
                "preview": dg.MetadataValue.md(result_df.to_markdown(index=False)),
                "count_http_403_errors": dg.MetadataValue.int(count_http_errors['count_403_errors']),
                "count_http_502_errors": dg.MetadataValue.int(count_http_errors['count_502_errors']),
            }
        )

    return _latest_active_distinct_github_project_repos_env_specific


# define the asset that gets the stargaze count for a repo
# to accomodate multiple environments, we will use a factory function
def create_github_project_repos_stargaze_count_asset(env_prefix: str):
    """
    Factory function to create the github_project_repos_stargaze_count asset
    with an environment-specific key_prefix.
    """
    @dg.asset(
        key_prefix=env_prefix,  # <<< This is the key change for namespacing
        name="github_project_repos_stargaze_count", # This is the base name of the asset
        required_resource_keys={"cloud_sql_postgres_resource", "active_env_config", "github_api"},
        group_name="ingestion", # Group name
        tags={"github_api": "True"},
    )
    def _github_project_repos_stargaze_count_env_specific(context, config: GithubAssetConfig) -> dg.MaterializeResult:
        # Get the cloud sql postgres resource
        cloud_sql_engine = context.resources.cloud_sql_postgres_resource
        env_config = context.resources.active_env_config  
        raw_schema = env_config["raw_schema"]  
        clean_schema = env_config["clean_schema"] 

        # Access resources from the context object
        github_api = context.resources.github_api

        # tell the user what environment they are running in
        context.log.info(f"------************** Process is running in {env_config['env']} environment. *****************---------")

        # get the github personal access token
        gh_pat = github_api.get_client(config.key_name)

        def get_non_github_repo_stargaze_count(repo_url, repo_source):

            context.log.info(f"processing non-githubrepo: {repo_url}")

            # add a 1 second delay to avoid rate limiting
            # note: this is simplified solution but there are not many non-github repos
            time.sleep(0.5)

            if repo_source == "bitbucket":
                # Extract owner and repo_slug from the URL
                try:
                    parts = repo_url.rstrip('/').split('/')
                    owner = parts[-2]
                    repo_slug = parts[-1]
                    if '.' in repo_slug:
                        repo_slug = repo_slug.split('.')[0]
                except IndexError:
                    context.log.warning(f"Invalid Bitbucket URL format: {repo_url}")
                    return None

                try:
                    # Construct the correct Bitbucket API endpoint
                    api_url = f"https://api.bitbucket.org/2.0/repositories/{owner}/{repo_slug}"

                    response = requests.get(api_url)

                    # check if the response is successful
                    response.raise_for_status()

                    watchers_url = response['links']['watchers']['href']
                    watchers_response = requests.get(watchers_url)
                    watchers_response.raise_for_status()
                    watchers_data = watchers_response.json()

                    # Get the watcher count from the 'size' field
                    return watchers_data['size']

                except requests.exceptions.RequestException as e:
                    context.log.warning(f"Error fetching data from Bitbucket API: {e}")
                    return None
                except KeyError as e:
                    context.log.warning(f"Error: missing key in response.  Key: {e}")
                    return None
                except Exception as e:
                    context.log.warning(f"An unexpected error has occurred: {e}")
                    return None

            elif repo_source == "gitlab":
                try:
                    parts = repo_url.rstrip('/').split('/')
                    project_path = "/".join(parts[3:])
                    project_path_encoded = requests.utils.quote(project_path, safe='')
                except IndexError:
                    context.log.warning(f"Invalid GitLab URL format: {repo_url}")
                    return None

                api_url = f"https://gitlab.com/api/v4/projects/{project_path_encoded}"  

                try:
                    response = requests.get(api_url)  # No headers needed for unauthenticated access
                    response.raise_for_status()

                    # return the stargaze count
                    return response.json()['star_count']
                except requests.exceptions.RequestException as e:
                    context.log.warning(f"Error fetching data from GitLab API: {e}")
                    return None
                except KeyError as e:
                    context.log.warning(f"Error: missing key in response.  Key: {e}") 
                    return None
                except Exception as e:
                    context.log.warning(f"An unexpected error has occurred: {e}")
                    return None
            else:
                return None

        def get_github_repo_stargaze_count(repo_urls, gh_pat):
            """
            Queries the stargaze count for a GitHub repository using the GraphQL API.

            Args:
                repo_urls: A list of GitHub repository URLs.

            Returns:
                A dictionary mapping each repository URL to the stargaze count.
            """

            if not repo_urls:  # Handle empty input list
                return [], 0

            api_url = "https://api.github.com/graphql"
            headers = {"Authorization": f"bearer {gh_pat}"}
            results = {}  # Store results: {url: stargaze_count}
            batch_size = 180  # Adjust as needed
            cpu_time_used = 0
            real_time_used = 0
            real_time_window = 60
            cpu_time_limit = 50
            count_403_errors = 0
            count_502_errors = 0
            batch_time_history = []

            for i in range(0, len(repo_urls), batch_size):
                context.log.info(f"processing batch: {i} - {i + batch_size}")
                # calculate the time it takes to process the batch
                start_time = time.time()
                batch = repo_urls[i:i + batch_size]
                processed_in_batch = set()  # Track successfully processed repos *within this batch*
                query = "query ("  # Start the query definition
                variables = {}

                # 1. Declare variables in the query definition
                for j, repo_url in enumerate(batch):
                    try:
                        parts = repo_url.rstrip('/').split('/')
                        owner = parts[-2]
                        name = parts[-1]
                    except IndexError:
                        context.log.warning(f"Invalid GitHub URL format: {repo_url}")
                        # don't return here, return errors at end of batch
                        continue

                    query += f"$owner{j}: String!, $name{j}: String!,"  # Declare variables
                    variables[f"owner{j}"] = owner
                    variables[f"name{j}"] = name

                query = query.rstrip(",")  # Remove trailing comma
                query += ") {\n"  # Close the variable declaration

                # 2. Construct the query body (using the declared variables)
                for j, repo_url in enumerate(batch):
                    query += f"""  repo{j}: repository(owner: $owner{j}, name: $name{j}) {{
                        stargazers {{
                            totalCount
                        }}
                    }}\n"""

                query += "}"

                base_delay = 1
                max_delay = 60
                max_retries = 8

                for attempt in range(max_retries):
                    context.log.info(f"attempt: {attempt}")
                    
                    try:
                        if cpu_time_used >= cpu_time_limit and real_time_used < real_time_window:
                            extra_delay = (cpu_time_used - cpu_time_limit) / 2
                            extra_delay = max(1, extra_delay)
                            context.log.info(f"CPU time limit reached. Delaying for {extra_delay:.2f} seconds.")
                            time.sleep(extra_delay)
                            context.log.info(f"resetting cpu_time_used and real_time_used to 0")
                            cpu_time_used = 0
                            real_time_used = 0
                            start_time = time.time()
                        elif real_time_used >= real_time_window and cpu_time_used < cpu_time_limit:
                            context.log.info(f"real time limit reached without CPU time limit reached. Resetting counts.")
                            cpu_time_used = 0
                            real_time_used = 0
                        elif real_time_used >= real_time_window and cpu_time_used >= cpu_time_limit:
                            context.log.info(f"real time limit reached. CPU time limit reached. Resetting counts.")
                            cpu_time_used = 0
                            real_time_used = 0
                        elif real_time_used < real_time_window and cpu_time_used < cpu_time_limit:
                            context.log.info('cpu time limit not reached. Continuing...')

                        response = requests.post(api_url, json={'query': query, 'variables': variables}, headers=headers)

                        time_since_start = time.time() - start_time
                        context.log.info(f"time_since_start: {time_since_start:.2f} seconds")
                        time.sleep(3)  # Consistent delay
                        
                        # use raise for status to catch errors
                        response.raise_for_status()
                        data = response.json()

                        if 'errors' in data:
                            context.log.info(f"Status Code: {response.status_code}")
                            # Extract rate limit information from headers
                            context.log.info(" \n resource usage tracking:")
                            rate_limit_info = {
                                'remaining': response.headers.get('x-ratelimit-remaining'),
                                'used': response.headers.get('x-ratelimit-used'),
                                'reset': response.headers.get('x-ratelimit-reset'),
                                'retry_after': response.headers.get('retry-after')
                            }
                            context.log.info(f"Rate Limit Info: {rate_limit_info}\n")

                            for error in data['errors']:
                                if error['type'] == 'RATE_LIMITED':
                                    reset_at = response.headers.get('X-RateLimit-Reset')
                                    if reset_at:
                                        delay = int(reset_at) - int(time.time()) + 1
                                        delay = max(1, delay)
                                        delay = min(delay, max_delay)
                                        context.log.info(f"Rate limited.  Waiting for {delay} seconds...")
                                        time.sleep(delay)
                                        continue  # Retry the entire batch
                                else:
                                    context.log.info(f"GraphQL Error: {error}") #Print all the errors.

                        # write the url and stargaze count to the database
                        if 'data' in data:
                            for j, repo_url in enumerate(batch):
                                if repo_url in processed_in_batch:  # CRUCIAL CHECK
                                    continue  # Skip if already processed

                                repo_data = data['data'].get(f'repo{j}')
                                if repo_data:
                                    results[repo_url] = repo_data['stargazers']['totalCount']
                                    processed_in_batch.add(repo_url)  # Mark as processed
                                else:
                                    context.log.info(f"repo_data is empty for repo: {repo_url}\n")
                                    # don't return here, return errors at end of batch
                        break

                    except requests.exceptions.RequestException as e:
                        context.log.warning(f"there was a request exception on attempt: {attempt}\n")
                        context.log.warning(f"procesing batch: {batch}\n")
                        context.log.warning(f"Status Code: {response.status_code}")

                        # Extract rate limit information from headers
                        context.log.warning(" \n resource usage tracking:")
                        rate_limit_info = {
                            'remaining': response.headers.get('x-ratelimit-remaining'),
                            'used': response.headers.get('x-ratelimit-used'),
                            'reset': response.headers.get('x-ratelimit-reset'),
                            'retry_after': response.headers.get('retry-after')
                        }
                        context.log.warning(f"Rate Limit Info: {rate_limit_info}\n")

                        context.log.warning(f"the error is: {e}\n")
                        if attempt == max_retries - 1:
                            context.log.warning(f"Max retries reached or unrecoverable error for batch. Giving up.")
                            # don't return here, return errors at end of batch
                            break

                        # rate limit handling
                        if isinstance(e, requests.exceptions.HTTPError):
                            if e.response.status_code in (502, 504):
                                count_502_errors += 1
                                context.log.warning(f"This process has generated {count_502_errors} 502/504 errors in total.")
                                delay = 1
                                context.log.warning(f"502/504 Bad Gateway. Waiting for {delay:.2f} seconds...")
                                time.sleep(delay)
                                continue
                            elif e.response.status_code in (403, 429):
                                count_403_errors += 1
                                context.log.warning(f"This process has generated {count_403_errors} 403/429 errors in total.")
                                retry_after = e.response.headers.get('Retry-After')
                                if retry_after:
                                    delay = int(retry_after)
                                    context.log.warning(f"Rate limited (REST - Retry-After). Waiting for {delay} seconds...")
                                    time.sleep(delay)
                                    continue
                                else:
                                    delay = 1 * (2 ** attempt) + random.uniform(0, 1)
                                    context.log.warning(f"Rate limited (REST - Exponential Backoff). Waiting for {delay:.2f} seconds...")
                                    time.sleep(delay)
                                    continue
                        else:
                            delay = 1 * (2 ** attempt) + random.uniform(0, 1)
                            context.log.warning(f"Request failed: {e}. Waiting for {delay:.2f} seconds...")
                            time.sleep(delay)

                    except KeyError as e:
                        context.log.warning(f"KeyError: {e}. Response: {data}")
                        # Don't append here; handle errors at the end
                        break
                    except Exception as e:
                        context.log.warning(f"An unexpected error occurred: {e}")
                        # Don't append here; handle errors at the end
                        break

                # Handle any repos that failed *all* retries (or were invalid URLs)
                for repo_url in batch:
                    if repo_url not in processed_in_batch:
                        results[repo_url] = None
                        context.log.warning(f"adding repo to results after max retries, or was invalid url: {repo_url}")

                # calculate the time it takes to process the batch
                end_time = time.time()
                batch_time = end_time - start_time
                cpu_time_used += time_since_start
                real_time_used += batch_time
                batch_time_history.append(batch_time)
                if batch_time_history and len(batch_time_history) > 10:
                    context.log.info(f"average batch time: {sum(batch_time_history) / len(batch_time_history):.2f} seconds")
                context.log.info(f"batch {i} - {i + batch_size} completed. Total repos to process: {len(repo_urls)}")
                context.log.info(f"time taken to process batch {i}: {batch_time:.2f} seconds")
                context.log.info(f"Total CPU time used: {cpu_time_used:.2f} seconds")
                context.log.info(f"Total real time used: {real_time_used:.2f} seconds")

            return results, {
                'count_403_errors': count_403_errors,
                'count_502_errors': count_502_errors
            }

        # Execute the query
        with cloud_sql_engine.connect() as conn:

            # query the latest_distinct_project_repos table to get the distinct repo list
            result = conn.execute(
                text(f"""
                select 
                    repo, 
                    repo_source 
                from {clean_schema}.latest_active_distinct_project_repos 
                where is_active = true 
                """)
                    )
            repo_df = pd.DataFrame(result.fetchall(), columns=result.keys())

        # Filter for GitHub URLs
        github_urls = repo_df[repo_df['repo_source'] == 'github']['repo'].tolist()

        # get github pat
        gh_pat = github_api.get_client(config.key_name)

        results = get_github_repo_stargaze_count(github_urls, gh_pat)

        github_results = results[0]
        count_http_errors_github_api = results[1]

        # write results to pandas dataframe
        results_df = pd.DataFrame(github_results.items(), columns=['repo', 'stargaze_count'])

        # now get non-github repos urls
        non_github_results_df = repo_df[repo_df['repo_source'] != 'github']

        # if non_github_urls is not empty, get stargaze count
        if not non_github_results_df.empty:
            context.log.info("found non-github repos. Getting repo stargaze count...")
            # apply distinct_repo_df['repo'] to get stargaze count
            non_github_results_df['stargaze_count'] = non_github_results_df.apply(
                lambda row: get_non_github_repo_stargaze_count(row['repo'], row['repo_source']), axis=1
            )

            # drop the repo_source column
            non_github_results_df = non_github_results_df.drop(columns=['repo_source'])

            # append non_github_urls to results_df
            results_df = pd.concat([results_df, non_github_results_df])

        # add unix datetime column
        results_df['data_timestamp'] = pd.Timestamp.now()

        # write results to database
        results_df.to_sql('project_repos_stargaze_count', cloud_sql_engine, if_exists='append', index=False, schema=raw_schema)

        with cloud_sql_engine.connect() as conn:
            # capture asset metadata
            preview_query = text(f"select count(*) from {raw_schema}.project_repos_stargaze_count")
            result = conn.execute(preview_query)
            # Fetch all rows into a list of tuples
            row_count = result.fetchone()[0]

            preview_query = text(f"select * from {raw_schema}.project_repos_stargaze_count limit 10")
            result = conn.execute(preview_query)
            result_df = pd.DataFrame(result.fetchall(), columns=result.keys())

        return dg.MaterializeResult(
            metadata={
                "row_count": dg.MetadataValue.int(row_count),
                "preview": dg.MetadataValue.md(result_df.to_markdown(index=False)),
                "count_403_errors": dg.MetadataValue.int(count_http_errors_github_api['count_403_errors']),
                "count_502_errors": dg.MetadataValue.int(count_http_errors_github_api['count_502_errors'])
            }
        )

    return _github_project_repos_stargaze_count_env_specific # Return the decorated function


# define the asset that gets the fork count for a repo
# to accomodate multiple environments, we will use a factory function
def create_github_project_repos_fork_count_asset(env_prefix: str):
    @dg.asset(
        key_prefix=env_prefix,
        name="github_project_repos_fork_count",
        required_resource_keys={"cloud_sql_postgres_resource", "active_env_config", "github_api"},
        group_name="ingestion",
        tags={"github_api": "True"},  # Add the tag to the asset to let the runqueue coordinator know the asset uses the github api
    )
    def _github_project_repos_fork_count_env_specific(context, config: GithubAssetConfig) -> dg.MaterializeResult:
        # Get the cloud sql postgres resource
        cloud_sql_engine = context.resources.cloud_sql_postgres_resource
        env_config = context.resources.active_env_config  
        raw_schema = env_config["raw_schema"]  
        clean_schema = env_config["clean_schema"] 

        # Access resources from the context object
        github_api = context.resources.github_api

        # tell the user what environment they are running in
        context.log.info(f"------************** Process is running in {env_config['env']} environment. *****************---------")

        # get the github personal access token
        gh_pat = github_api.get_client(config.key_name)

        def get_non_github_repo_fork_count(repo_url, repo_source):

            print(f"processing non-githubrepo: {repo_url}")

            # add a 1 second delay to avoid rate limiting
            # note: this is simplified solution but there are not many non-github repos
            time.sleep(0.5)

            if repo_source == "bitbucket":
                # Extract owner and repo_slug from the URL
                try:
                    parts = repo_url.rstrip('/').split('/')
                    owner = parts[-2]
                    repo_slug = parts[-1]
                    if '.' in repo_slug:
                        repo_slug = repo_slug.split('.')[0]
                except IndexError:
                    print(f"Invalid Bitbucket URL format: {repo_url}")
                    return None

                try:
                    # Construct the correct Bitbucket API endpoint
                    api_url = f"https://api.bitbucket.org/2.0/repositories/{owner}/{repo_slug}"

                    response = requests.get(api_url)

                    # check if the response is successful
                    response.raise_for_status()

                    forks_url = response['links']['forks']['href']
                    forks_response = requests.get(forks_url)
                    forks_response.raise_for_status()
                    forks_data = forks_response.json()

                    # Get the watcher count from the 'size' field
                    return forks_data['size']

                except requests.exceptions.RequestException as e:
                    print(f"Error fetching data from Bitbucket API: {e}")
                    return None
                except KeyError as e:
                    print(f"Error: missing key in response.  Key: {e}")
                    return None
                except Exception as e:
                    print(f"An unexpected error has occurred: {e}")
                    return None

            elif repo_source == "gitlab":
                try:
                    parts = repo_url.rstrip('/').split('/')
                    project_path = "/".join(parts[3:])
                    project_path_encoded = requests.utils.quote(project_path, safe='')
                except IndexError:
                    print(f"Invalid GitLab URL format: {repo_url}")
                    return None

                api_url = f"https://gitlab.com/api/v4/projects/{project_path_encoded}"  

                try:
                    response = requests.get(api_url)  # No headers needed for unauthenticated access
                    response.raise_for_status()

                    # return the fork count
                    return response.json()['forks_count']
                except requests.exceptions.RequestException as e:
                    print(f"Error fetching data from GitLab API: {e}")
                    return None
                except KeyError as e:
                    print(f"Error: missing key in response.  Key: {e}") 
                    return None
                except Exception as e:
                    print(f"An unexpected error has occurred: {e}")
                    return None
            else:
                return None

        def get_github_repo_fork_count(repo_urls, gh_pat):
            """
            Queries the fork count for a GitHub repository using the GraphQL API.

            Args:
                repo_urls: A list of GitHub repository URLs.

            Returns:
                A dictionary mapping each repository URL to the fork count.
            """

            if not repo_urls:  # Handle empty input list
                return [], 0

            api_url = "https://api.github.com/graphql"
            headers = {"Authorization": f"bearer {gh_pat}"}
            results = {}  # Store results: {url: fork_count}
            batch_size = 180  # Adjust as needed
            cpu_time_used = 0
            real_time_used = 0
            real_time_window = 60
            cpu_time_limit = 50
            count_502_errors = 0
            count_403_errors = 0
            batch_time_history = []

            for i in range(0, len(repo_urls), batch_size):
                print(f"processing batch: {i} - {i + batch_size}")
                # calculate the time it takes to process the batch
                start_time = time.time()
                batch = repo_urls[i:i + batch_size]
                processed_in_batch = set()  # Track successfully processed repos *within this batch*
                query = "query ("  # Start the query definition
                variables = {}

                # 1. Declare variables in the query definition
                for j, repo_url in enumerate(batch):
                    try:
                        parts = repo_url.rstrip('/').split('/')
                        owner = parts[-2]
                        name = parts[-1]
                    except IndexError:
                        print(f"Invalid GitHub URL format: {repo_url}")
                        continue

                    query += f"$owner{j}: String!, $name{j}: String!,"  # Declare variables
                    variables[f"owner{j}"] = owner
                    variables[f"name{j}"] = name

                query = query.rstrip(",")  # Remove trailing comma
                query += ") {\n"  # Close the variable declaration

                # 2. Construct the query body (using the declared variables)
                for j, repo_url in enumerate(batch):
                    query += f"""  repo{j}: repository(owner: $owner{j}, name: $name{j}) {{
                        forkCount
                    }}\n"""

                query += "}"

                base_delay = 1
                max_delay = 60
                max_retries = 8

                for attempt in range(max_retries):
                    print(f"attempt: {attempt}")
                    
                    try:
                        if cpu_time_used >= cpu_time_limit and real_time_used < real_time_window:
                            extra_delay = (cpu_time_used - cpu_time_limit) / 2
                            extra_delay = max(1, extra_delay)
                            print(f"CPU time limit reached. Delaying for {extra_delay:.2f} seconds.")
                            time.sleep(extra_delay)
                            print(f"resetting cpu_time_used and real_time_used to 0")
                            cpu_time_used = 0
                            real_time_used = 0
                            start_time = time.time()
                        elif real_time_used >= real_time_window and cpu_time_used < cpu_time_limit:
                            print(f"real time limit reached without CPU time limit reached. Resetting counts.")
                            cpu_time_used = 0
                            real_time_used = 0
                        elif real_time_used >= real_time_window and cpu_time_used >= cpu_time_limit:
                            print(f"real time limit reached. CPU time limit reached. Resetting counts.")
                            cpu_time_used = 0
                            real_time_used = 0
                        elif real_time_used < real_time_window and cpu_time_used < cpu_time_limit:
                            print('cpu time limit not reached. Continuing...')

                        response = requests.post(api_url, json={'query': query, 'variables': variables}, headers=headers)
                        time_since_start = time.time() - start_time
                        print(f"time_since_start: {time_since_start:.2f} seconds")
                        time.sleep(3)  # Consistent delay

                        # use raise for status to catch errors
                        response.raise_for_status()
                        data = response.json()

                        if 'errors' in data:
                            print(f"Status Code: {response.status_code}")
                            # Extract rate limit information from headers
                            print(" \n resource usage tracking:")
                            rate_limit_info = {
                                'remaining': response.headers.get('x-ratelimit-remaining'),
                                'used': response.headers.get('x-ratelimit-used'),
                                'reset': response.headers.get('x-ratelimit-reset'),
                                'retry_after': response.headers.get('retry-after')
                            }
                            print(f"Rate Limit Info: {rate_limit_info}\n")

                            for error in data['errors']:
                                if error['type'] == 'RATE_LIMITED':
                                    reset_at = response.headers.get('X-RateLimit-Reset')
                                    if reset_at:
                                        delay = int(reset_at) - int(time.time()) + 1
                                        delay = max(1, delay)
                                        delay = min(delay, max_delay)
                                        print(f"Rate limited.  Waiting for {delay} seconds...")
                                        time.sleep(delay)
                                        continue  # Retry the entire batch
                                else:
                                    print(f"GraphQL Error: {error}") #Print all the errors.

                        # write the url and fork count to the database
                        if 'data' in data:
                            for j, repo_url in enumerate(batch):
                                if repo_url in processed_in_batch:  # CRUCIAL CHECK
                                    continue  # Skip if already processed
                                repo_data = data['data'].get(f'repo{j}')
                                if repo_data:
                                    results[repo_url] = repo_data['forkCount']
                                    processed_in_batch.add(repo_url)  # Mark as processed
                                else:
                                    print(f"repo_data is empty for repo: {repo_url}\n")
                        break

                    except requests.exceptions.RequestException as e:
                        print(f"there was a request exception on attempt: {attempt}\n")
                        print(f"procesing batch: {batch}\n")
                        print(f"Status Code: {response.status_code}")
                        # Extract rate limit information from headers
                        print(" \n resource usage tracking:")
                        rate_limit_info = {
                            'remaining': response.headers.get('x-ratelimit-remaining'),
                            'used': response.headers.get('x-ratelimit-used'),
                            'reset': response.headers.get('x-ratelimit-reset'),
                            'retry_after': response.headers.get('retry-after')
                        }
                        print(f"Rate Limit Info: {rate_limit_info}\n")

                        print(f"the error is: {e}\n")
                        if attempt == max_retries - 1:
                            print(f"Max retries reached or unrecoverable error for batch. Giving up.")
                            break
                        # --- Rate Limit Handling (REST API style - for 403/429) ---
                        if isinstance(e, requests.exceptions.HTTPError):
                            if e.response.status_code in (502, 504):
                                count_502_errors += 1
                                print(f"This process has generated {count_502_errors} 502/504 errors in total.")
                                delay = 1
                                print(f"502/504 Bad Gateway. Waiting for {delay:.2f} seconds...")
                                time.sleep(delay)
                                continue
                            elif e.response.status_code in (403, 429):
                                count_403_errors += 1
                                print(f"This process has generated {count_403_errors} 403/429 errors in total.")
                                retry_after = response.headers.get('Retry-After')
                                if retry_after:
                                    delay = int(retry_after)
                                    print(f"Rate limited (REST - Retry-After). Waiting for {delay} seconds...")
                                    time.sleep(delay)
                                    continue
                                else:
                                    delay = 1 * (2 ** attempt) + random.uniform(0, 1)
                                    print(f"Rate limited (REST - Exponential Backoff). Waiting for {delay:.2f} seconds...")
                                    time.sleep(delay)
                                    continue
                        else:
                            delay = 1 * (2 ** attempt) + random.uniform(0, 1)
                            print(f"Request failed: {e}. Waiting for {delay:.2f} seconds...")
                            time.sleep(delay)

                    except KeyError as e:
                        print(f"KeyError: {e}. Response: {data}")
                        # Don't append here; handle errors at the end
                        break
                    except Exception as e:
                        print(f"An unexpected error occurred: {e}")
                        # Don't append here; handle errors at the end
                        break

                # Handle any repos that failed *all* retries (or were invalid URLs)
                for repo_url in batch:
                    if repo_url not in processed_in_batch:
                        results[repo_url] = None
                        print(f"adding repo to results after max retries, or was invalid url: {repo_url}")

                end_time = time.time()
                batch_time = end_time - start_time
                cpu_time_used += time_since_start
                real_time_used += batch_time
                batch_time_history.append(batch_time)
                if batch_time_history and len(batch_time_history) > 10:
                    print(f"average batch time: {sum(batch_time_history) / len(batch_time_history):.2f} seconds")
                print(f"batch {i} - {i + batch_size} completed. Total repos to process: {len(repo_urls)}")
                print(f"time taken to process batch {i}: {batch_time:.2f} seconds")
                print(f"Total CPU time used: {cpu_time_used:.2f} seconds")
                print(f"Total real time used: {real_time_used:.2f} seconds")

            return results, {
                'count_403_errors': count_403_errors,
                'count_502_errors': count_502_errors
            }

        # Execute the query
        with cloud_sql_engine.connect() as conn:

            # query the latest_distinct_project_repos table to get the distinct repo list
            result = conn.execute(
                text(f"""select repo, repo_source from {clean_schema}.latest_active_distinct_project_repos where is_active = true""")
                    )
            repo_df = pd.DataFrame(result.fetchall(), columns=result.keys())

        # Filter for GitHub URLs
        github_urls = repo_df[repo_df['repo_source'] == 'github']['repo'].tolist()

        print(f"number of github urls: {len(github_urls)}")

        results = get_github_repo_fork_count(github_urls, gh_pat)

        github_results = results[0]
        count_http_errors_github_api = results[1]

        # write results to pandas dataframe
        results_df = pd.DataFrame(github_results.items(), columns=['repo', 'fork_count'])

        # now get non-github repos urls
        non_github_results_df = repo_df[repo_df['repo_source'] != 'github']

        # if non_github_urls is not empty, get fork count
        if not non_github_results_df.empty:
            print("found non-github repos. Getting repo fork count...")
            # apply distinct_repo_df['repo'] to get fork count
            non_github_results_df['fork_count'] = non_github_results_df.apply(
                lambda row: get_non_github_repo_fork_count(row['repo'], row['repo_source']), axis=1
            )

            # drop the repo_source column
            non_github_results_df = non_github_results_df.drop(columns=['repo_source'])

            # append non_github_urls to results_df
            results_df = pd.concat([results_df, non_github_results_df])

        # add unix datetime column
        results_df['data_timestamp'] = pd.Timestamp.now()

        # write results to database
        results_df.to_sql('project_repos_fork_count', cloud_sql_engine, if_exists='append', index=False, schema=raw_schema)

        with cloud_sql_engine.connect() as conn:
            # capture asset metadata
            preview_query = text(f"select count(*) from {raw_schema}.project_repos_fork_count")
            result = conn.execute(preview_query)
            # Fetch all rows into a list of tuples
            row_count = result.fetchone()[0]

            preview_query = text(f"select * from {raw_schema}.project_repos_fork_count limit 10")
            result = conn.execute(preview_query)
            result_df = pd.DataFrame(result.fetchall(), columns=result.keys())

        return dg.MaterializeResult(
            metadata={
                "row_count": dg.MetadataValue.int(row_count),
                "preview": dg.MetadataValue.md(result_df.to_markdown(index=False)),
                "count_403_errors_github_api": dg.MetadataValue.int(count_http_errors_github_api['count_403_errors']),
                "count_502_errors_github_api": dg.MetadataValue.int(count_http_errors_github_api['count_502_errors'])
            }
        )

    return _github_project_repos_fork_count_env_specific

# to accomodate multiple environments, we will use a factory function
def create_github_project_repos_languages_asset(env_prefix: str):
    @dg.asset(
        key_prefix=env_prefix,
        name="github_project_repos_languages",
        required_resource_keys={"cloud_sql_postgres_resource", "active_env_config", "github_api"},
        group_name="ingestion",
        tags={"github_api": "True"},  # Add the tag to the asset to let the runqueue coordinator know the asset uses the github api
    )
    def _github_project_repos_languages_env_specific(context, config: GithubAssetConfig) -> dg.MaterializeResult:
        # Get the cloud sql postgres resource
        cloud_sql_engine = context.resources.cloud_sql_postgres_resource
        env_config = context.resources.active_env_config  
        raw_schema = env_config["raw_schema"]  
        clean_schema = env_config["clean_schema"] 

        # Access resources from the context object
        github_api = context.resources.github_api

        # tell the user what environment they are running in
        context.log.info(f"------************** Process is running in {env_config['env']} environment. *****************---------")

        # get the github personal access token
        gh_pat = github_api.get_client(config.key_name)

        def get_non_github_repo_languages(repo_url, repo_source):

            print(f"processing non-githubrepo: {repo_url}")

            # add a 0.25 second delay to avoid rate limiting
            # note: this is simplified solution but there are not many non-github repos
            time.sleep(0.5)

            if repo_source == "bitbucket":
                # Extract owner and repo_slug from the URL
                try:
                    parts = repo_url.rstrip('/').split('/')
                    owner = parts[-2]
                    repo_slug = parts[-1]
                    if '.' in repo_slug:
                        repo_slug = repo_slug.split('.')[0]
                except IndexError:
                    print(f"Invalid Bitbucket URL format: {repo_url}")
                    return {'repo': repo_url, 'language_name': None, 'size': None, 'repo_languages_total_bytes': None}

                try:
                    # Construct the correct Bitbucket API endpoint
                    api_url = f"https://api.bitbucket.org/2.0/repositories/{owner}/{repo_slug}"

                    response = requests.get(api_url)

                    # check if the response is successful
                    response.raise_for_status()

                    primary_language = response.json()['language']

                    # Get the languages
                    return {'repo': repo_url, 'language_name': primary_language, 'size': None, 'repo_languages_total_bytes': None}

                except requests.exceptions.RequestException as e:
                    print(f"Error fetching data from Bitbucket API: {e}")
                    return {'repo': repo_url, 'language_name': None, 'size': None, 'repo_languages_total_bytes': None}
                except KeyError as e:
                    print(f"Error: missing key in response.  Key: {e}")
                    return {'repo': repo_url, 'language_name': None, 'size': None, 'repo_languages_total_bytes': None}
                except Exception as e:
                    print(f"An unexpected error has occurred: {e}")
                    return {'repo': repo_url, 'language_name': None, 'size': None, 'repo_languages_total_bytes': None}

            elif repo_source == "gitlab":
                try:
                    parts = repo_url.rstrip('/').split('/')
                    project_path = "/".join(parts[3:])
                    project_path_encoded = requests.utils.quote(project_path, safe='')
                except IndexError:
                    print(f"Invalid GitLab URL format: {repo_url}")
                    return {'repo': repo_url, 'language_name': None, 'size': None, 'repo_languages_total_bytes': None}

                api_url = f"https://gitlab.com/api/v4/projects/{project_path_encoded}"  

                try:
                    response = requests.get(api_url)  # No headers needed for unauthenticated access
                    response.raise_for_status()

                    # now access languages endpoint
                    languages_url = f"https://gitlab.com/api/v4/projects/{response.json()['id']}/languages"
                    languages_response = requests.get(languages_url)
                    languages_response.raise_for_status()

                    # get the language data
                    language_data = languages_response.json()
                    
                    # loop through each language in the response to build a list of language name and size
                    # keep only the language name with the highest size
                    language_list = []
                    for language, size in language_data.items():
                        language_list.append({'language_name': language, 'size': size})
                    
                    # return the language data
                    if language_list:
                        # order the language list by size
                        language_list = sorted(language_list, key=lambda x: x['size'], reverse=True)
                        # capture the top language
                        top_language = language_list[0]['language_name']
                        return {'repo': repo_url, 'language_name': top_language, 'size': None, 'repo_languages_total_bytes': None}
                    else:
                        return {'repo': repo_url, 'language_name': None, 'size': None, 'repo_languages_total_bytes': None}
                        
                except requests.exceptions.RequestException as e:
                    print(f"Error fetching data from GitLab API: {e}")
                    return {'repo': repo_url, 'language_name': None, 'size': None, 'repo_languages_total_bytes': None}
                except KeyError as e:
                    print(f"Error: missing key in response.  Key: {e}") 
                    return {'repo': repo_url, 'language_name': None, 'size': None, 'repo_languages_total_bytes': None}
                except Exception as e:
                    print(f"An unexpected error has occurred: {e}")
                    return {'repo': repo_url, 'language_name': None, 'size': None, 'repo_languages_total_bytes': None}
            else:
                return {'repo': repo_url, 'language_name': None, 'size': None, 'repo_languages_total_bytes': None}

        def get_github_repo_languages(repo_urls, gh_pat):
            """
            Queries the languages for a GitHub repository using the GraphQL API.

            Args:
                repo_urls: A list of GitHub repository URLs.

            Returns:
                A list of dictionaries, where each dictionary represents a repo and
                its language data.  Returns an empty list if no repos are provided.
            """
            if not repo_urls:  # Handle empty input list
                return [], 0

            api_url = "https://api.github.com/graphql"
            headers = {"Authorization": f"bearer {gh_pat}"}
            results = []
            batch_size = 150  # Adjust as needed
            cpu_time_used = 0
            real_time_used = 0
            real_time_window = 60
            cpu_time_limit = 50
            count_403_errors = 0
            count_502_errors = 0
            batch_time_history = []

            for i in range(0, len(repo_urls), batch_size):
                print(f"processing batch: {i} - {i + batch_size}")
                start_time = time.time()
                batch = repo_urls[i:i + batch_size]
                processed_in_batch = set()  # Track successfully processed repos *within this batch*

                query = "query ("
                variables = {}

                for j, repo_url in enumerate(batch):
                    try:
                        parts = repo_url.rstrip('/').split('/')
                        owner = parts[-2]
                        name = parts[-1]
                    except IndexError:
                        print(f"Invalid GitHub URL format: {repo_url}")
                        # No need to append here, handle at the end of the batch loop
                        continue

                    query += f"$owner{j}: String!, $name{j}: String!,"
                    variables[f"owner{j}"] = owner
                    variables[f"name{j}"] = name

                query = query.rstrip(",")
                query += ") {\n"

                for j, repo_url in enumerate(batch):
                    query += f"""  repo{j}: repository(owner: $owner{j}, name: $name{j}) {{
                        url
                        languages(first: 100) {{
                            edges {{
                            node {{
                                name
                            }}
                            size
                            }}
                            totalSize
                        }}
                    }}\n"""

                query += "}"

                base_delay = 1
                max_delay = 60
                max_retries = 8

                for attempt in range(max_retries):
                    print(f"attempt: {attempt}")

                    try:
                        if cpu_time_used >= cpu_time_limit and real_time_used < real_time_window:
                            extra_delay = (cpu_time_used - cpu_time_limit) / 2
                            extra_delay = max(1, extra_delay)
                            print(f"CPU time limit reached. Delaying for {extra_delay:.2f} seconds.")
                            time.sleep(extra_delay)
                            print(f"resetting cpu_time_used and real_time_used to 0")
                            cpu_time_used = 0
                            real_time_used = 0
                            start_time = time.time()
                        elif real_time_used >= real_time_window and cpu_time_used < cpu_time_limit:
                            print(f"real time limit reached without CPU time limit reached. Resetting counts.")
                            cpu_time_used = 0
                            real_time_used = 0
                        elif real_time_used >= real_time_window and cpu_time_used >= cpu_time_limit:
                            print(f"real time limit reached. CPU time limit reached. Resetting counts.")
                            cpu_time_used = 0
                            real_time_used = 0
                        elif real_time_used < real_time_window and cpu_time_used < cpu_time_limit:
                            print('cpu time limit not reached. Continuing...')

                        response = requests.post(api_url, json={'query': query, 'variables': variables}, headers=headers)
                        time_since_start = time.time() - start_time
                        print(f"time_since_start: {time_since_start:.2f} seconds")
                        time.sleep(2.5)  # Consistent delay

                        response.raise_for_status()
                        data = response.json()

                        if 'errors' in data:
                            print(f"Status Code: {response.status_code}")
                            print(" \nresource usage tracking:")
                            rate_limit_info = {
                                'remaining': response.headers.get('x-ratelimit-remaining'),
                                'used': response.headers.get('x-ratelimit-used'),
                                'reset': response.headers.get('x-ratelimit-reset'),
                                'retry_after': response.headers.get('retry-after')
                            }
                            print(f"Rate Limit Info: {rate_limit_info}\n")

                            for error in data['errors']:
                                if error['type'] == 'RATE_LIMITED':
                                    reset_at = response.headers.get('X-RateLimit-Reset')
                                    if reset_at:
                                        delay = int(reset_at) - int(time.time()) + 1
                                        delay = max(1, delay)
                                        delay = min(delay, max_delay)
                                        print(f"Rate limited.  Waiting for {delay} seconds...")
                                        time.sleep(delay)
                                        continue  # Retry the entire batch

                                    else:
                                        print(f"GraphQL Error: {error}")  # Print all the errors.

                        if 'data' in data:
                            for j, repo_url in enumerate(batch):
                                if repo_url in processed_in_batch:  # CRUCIAL CHECK
                                    continue  # Skip if already processed

                                repo_data = data['data'].get(f'repo{j}')
                                if repo_data:
                                    languages_data = []
                                    for edge in repo_data['languages']['edges']:
                                        languages_data.append({
                                            'language_name': edge['node']['name'],
                                            'size': edge['size']
                                        })
                                    results.append({
                                        'repo': repo_url,
                                        'languages_data': languages_data,
                                        'total_size': repo_data['languages']['totalSize']
                                    })
                                    processed_in_batch.add(repo_url)  # Mark as processed

                                else:
                                    print(f"repo_data is empty for repo: {repo_url}\n")
                                    # Don't append here; handle missing data at the end
                        break  # Exit retry loop if successful

                    except requests.exceptions.RequestException as e:
                    # ... (Your existing exception handling - remains largely unchanged) ...
                        print(f"there was a request exception on attempt: {attempt}\n")
                        print(f"procesing batch: {batch}\n")
                        print(f"Status Code: {response.status_code}")
                        # Extract rate limit information from headers
                        print(" \nresource usage tracking:")
                        rate_limit_info = {
                            'remaining': response.headers.get('x-ratelimit-remaining'),
                            'used': response.headers.get('x-ratelimit-used'),
                            'reset': response.headers.get('x-ratelimit-reset'),
                            'retry_after': response.headers.get('retry-after')
                        }
                        print(f"Rate Limit Info: {rate_limit_info}\n")

                        print(f"the error is: {e}\n")
                        if attempt == max_retries - 1:
                            print(f"Max retries reached or unrecoverable error for batch. Giving up.")
                            # Don't append here; handle failures at the end
                            break

                        if isinstance(e, requests.exceptions.HTTPError):
                            if e.response.status_code in (502, 504):
                                count_502_errors += 1
                                print(f"This process has generated {count_502_errors} 502/504 errors in total.")
                                delay = 1
                                print(f"502/504 Bad Gateway. Waiting for {delay:.2f} seconds...")
                                time.sleep(delay)
                                continue
                            elif e.response.status_code in (403, 429):
                                count_403_errors += 1
                                print(f"This process has generated {count_403_errors} 403/429 errors in total.")
                                retry_after = response.headers.get('Retry-After')
                                if retry_after:
                                    delay = int(retry_after)
                                    print(f"Rate limited (REST - Retry-After). Waiting for {delay} seconds...")
                                    time.sleep(delay)
                                    continue
                                else:
                                    delay = 1 * (2 ** attempt) + random.uniform(0, 1)
                                    print(f"Rate limited (REST - Exponential Backoff). Waiting for {delay:.2f} seconds...")
                                    time.sleep(delay)
                                    continue
                        else:
                            delay = 1 * (2 ** attempt) + random.uniform(0, 1)
                            print(f"Request failed: {e}. Waiting for {delay:.2f} seconds...")
                            time.sleep(delay)

                    except KeyError as e:
                        print(f"KeyError: {e}. Response: {data}")
                        # Don't append here; handle errors at the end
                        break
                    except Exception as e:
                        print(f"An unexpected error occurred: {e}")
                        # Don't append here; handle errors at the end
                        break

                # Handle any repos that failed *all* retries (or were invalid URLs)
                for repo_url in batch:
                    if repo_url not in processed_in_batch:
                        results.append({'repo': repo_url, 'languages_data': None, 'total_size': None})
                        print(f"adding repo to results after max retries, or was invalid url: {repo_url}")

                end_time = time.time()
                batch_time = end_time - start_time
                cpu_time_used += time_since_start
                real_time_used += batch_time
                batch_time_history.append(batch_time)
                if batch_time_history and len(batch_time_history) > 10:
                    print(f"average batch time: {sum(batch_time_history) / len(batch_time_history):.2f} seconds")
                print(f"batch {i} - {i + batch_size} completed. Total repos to process: {len(repo_urls)}")
                print(f"time taken to process batch {i}: {batch_time:.2f} seconds")
                print(f"Total CPU time used: {cpu_time_used:.2f} seconds")
                print(f"Total real time used: {real_time_used:.2f} seconds")

            return results, {"count_403_errors": count_403_errors, "count_502_errors": count_502_errors}

        # Execute the query
        with cloud_sql_engine.connect() as conn:

            # query the latest_distinct_project_repos table to get the distinct repo list
            result = conn.execute(
                text(f"select repo, repo_source from {clean_schema}.latest_active_distinct_project_repos where is_active = true")
            )
            repo_df = pd.DataFrame(result.fetchall(), columns=result.keys())

        # Filter for GitHub URLs
        github_urls = repo_df[repo_df['repo_source'] == 'github']['repo'].tolist()

        print(f"number of github urls: {len(github_urls)}")

        results = get_github_repo_languages(github_urls, gh_pat)

        github_results = results[0]
        count_http_errors_github_api = results[1]

        # write results to pandas dataframe
        results_df = pd.DataFrame(github_results)

        # Function to unpack dictionary and create new rows
        def unpack_list(row, column):
            repo_url = row['repo']
            repo_languages_total_bytes = row['total_size']
            languages_list = row[column]
            data = []
            if repo_languages_total_bytes == 0:
                data.append((repo_url, None, None, repo_languages_total_bytes))
            else:
                if languages_list:
                    for language in languages_list:
                        # check if language is not empty
                        if language is not None:
                            data.append((repo_url, language['language_name'], language['size'], repo_languages_total_bytes))  # Create a tuple for each value
                        else:
                            data.append((repo_url, None, None, repo_languages_total_bytes))
                else:
                    print(f"languages_list is empty for repo: {repo_url}")
                    data.append((repo_url, None, None, repo_languages_total_bytes))
            return data

        # ########################## github_repo_languages
        # check if results_df is not empty
        if not results_df.empty:
            new_rows = results_df[['repo', 'languages_data', 'total_size']].apply(lambda row: unpack_list(row, 'languages_data'), axis=1).explode()

            # Create a new DataFrame from the unpacked data
            unpacked_df = pd.DataFrame(new_rows.tolist(), columns=['repo', 'language_name', 'size', 'repo_languages_total_bytes'])

            # print column names
            print("unpacked_df column names:")
            print(unpacked_df.columns)

        # now get non-github repos urls
        non_github_results_df = repo_df[repo_df['repo_source'] != 'github']

        # if non_github_urls is not empty, get language data
        if not non_github_results_df.empty:
            print("found non-github repos. Getting repo language data...")
            # Use list comprehension to get data for each non-github repo
            language_data = [
                get_non_github_repo_languages(row['repo'], row['repo_source'])
                for _, row in non_github_results_df.iterrows()  # Or use itertuples for slight improvement
            ]

            # create a df
            non_github_results_df = pd.DataFrame(language_data)

            # print column names
            print("non_github_results_df column names:")
            print(non_github_results_df.columns)

        # append non_github_urls to unpacked_df
        if not unpacked_df.empty and not non_github_results_df.empty:
            # Both DataFrames are not empty, so concatenate them
            all_repos_df = pd.concat([unpacked_df, non_github_results_df], ignore_index=True)
        elif not unpacked_df.empty:
            # unpacked_df is not empty, use it as results_df
            all_repos_df = unpacked_df
        elif not non_github_results_df.empty:
            # non_github_results_df is not empty, use it as results_df
            all_repos_df = non_github_results_df
        else:
            # Both DataFrames are empty
            all_repos_df = pd.DataFrame()  # Create an empty DataFrame

        # pandas deduplication
        if not all_repos_df.empty:  # Only deduplicate if there's data
            all_repos_df.drop_duplicates(subset=['repo', 'language_name', 'repo_languages_total_bytes'], keep='first', inplace=True)
            # Add data_timestamp 
            all_repos_df['data_timestamp'] = pd.Timestamp.now()

        # write results to database
        # wrap in try except
        try:
            if not all_repos_df.empty:
                all_repos_df.to_sql(
                    'project_repos_languages', 
                    cloud_sql_engine, 
                    if_exists='append', 
                    index=False, 
                    schema=raw_schema,
                    dtype={
                        "size": sqlalchemy.types.BIGINT,
                        "repo_languages_total_bytes": sqlalchemy.types.BIGINT
                        }
                    )

                # create variable to store the count of rows written to the database
                row_count_this_run = all_repos_df.shape[0]

                with cloud_sql_engine.connect() as conn:
                    # capture asset metadata
                    preview_query = text(f"select count(*) from {raw_schema}.project_repos_languages")
                    result = conn.execute(preview_query)
                    # Fetch all rows into a list of tuples
                    row_count = result.fetchone()[0]

                    preview_query = text(f"select * from {raw_schema}.project_repos_languages limit 10")
                    result = conn.execute(preview_query)
                    result_df = pd.DataFrame(result.fetchall(), columns=result.keys())
            else:
                # raise an error
                raise ValueError("No data to write")
                row_count_this_run = 0
                row_count = 0
                result_df = pd.DataFrame()
                count_http_errors_github_api = {
                    'count_403_errors': 0,
                    'count_502_errors': 0
                }

        except Exception as e:
            print(f"error: {e}")

        return dg.MaterializeResult(
            metadata={
                "row_count": dg.MetadataValue.int(row_count),
                "preview": dg.MetadataValue.md(result_df.to_markdown(index=False)),
                "row_count_this_run": dg.MetadataValue.int(row_count_this_run),
                "count_http_403_errors_github_api": dg.MetadataValue.int(count_http_errors_github_api['count_403_errors']),
                "count_http_502_errors_github_api": dg.MetadataValue.int(count_http_errors_github_api['count_502_errors']),
            }
        )

    return _github_project_repos_languages_env_specific


# to accomodate multiple environments, we will use a factory function
def create_github_project_repos_commits_asset(env_prefix: str):
    @dg.asset(
        key_prefix=env_prefix,
        name="github_project_repos_commits",
        required_resource_keys={"cloud_sql_postgres_resource", "active_env_config", "github_api"},
        group_name="ingestion",
        tags={"github_api": "True"},  # Add the tag to the asset to let the runqueue coordinator know the asset uses the github api
    )
    def _github_project_repos_commits_env_specific(context, config: GithubAssetConfig) -> dg.MaterializeResult:
        # Get the cloud sql postgres resource
        cloud_sql_engine = context.resources.cloud_sql_postgres_resource
        env_config = context.resources.active_env_config  
        raw_schema = env_config["raw_schema"]  
        clean_schema = env_config["clean_schema"]  

        # Access resources from the context object
        github_api = context.resources.github_api

        # tell the user what environment they are running in
        context.log.info(f"------************** Process is running in {env_config['env']} environment. *****************---------")

        # get the github personal access token
        gh_pat = github_api.get_client(config.key_name)

        def get_non_github_repo_commits(repo_url, repo_source):

            print(f"processing non-githubrepo: {repo_url}")

            # add a 0.25 second delay to avoid rate limiting
            # note: this is simplified solution but there are not many non-github repos
            time.sleep(0.5)

            if repo_source == "bitbucket":
                # Extract owner and repo_slug from the URL
                try:
                    parts = repo_url.rstrip('/').split('/')
                    owner = parts[-2]
                    repo_slug = parts[-1]
                    if '.' in repo_slug:
                        repo_slug = repo_slug.split('.')[0]
                except IndexError:
                    print(f"Invalid Bitbucket URL format: {repo_url}")
                    return {'repo': repo_url, 'commit_count': None}

                try:
                    # Construct the correct Bitbucket API endpoint
                    api_url = f"https://api.bitbucket.org/2.0/repositories/{owner}/{repo_slug}"

                    response = requests.get(api_url)
                    
                    # check if the response is successful
                    response.raise_for_status()

                    # use the response to get the commit count
                    commits_url = response.json()['links']['commits']['href']

                    # tell the api to return 100 commits per page
                    commits_url = f"{commits_url}?pagelen=100"

                    # get the commit count
                    commit_count = 0
                    while commits_url:
                        response = requests.get(commits_url)
                        if response.status_code == 200:
                            data = response.json()
                            commit_count += len(data.get("values", []))
                            commits_url = data.get("next")  # Get the next page URL
                        else:
                            print(f"Error: {response.status_code}")
                            break  # Exit the loop on error

                    # Get the commit count from the 'size' field
                    return {'repo': repo_url, 'commit_count': commit_count}

                except requests.exceptions.RequestException as e:
                    print(f"Error fetching data from Bitbucket API: {e}")
                    return {'repo': repo_url, 'commit_count': None}
                except KeyError as e:
                    print(f"Error: missing key in response.  Key: {e}")
                    return {'repo': repo_url, 'commit_count': None}
                except Exception as e:
                    print(f"An unexpected error has occurred: {e}")
                    return {'repo': repo_url, 'commit_count': None}

            elif repo_source == "gitlab":
                try:
                    parts = repo_url.rstrip('/').split('/')
                    project_path = "/".join(parts[3:])
                    project_path_encoded = requests.utils.quote(project_path, safe='')
                except IndexError:
                    print(f"Invalid GitLab URL format: {repo_url}")
                    return {'repo': repo_url, 'commit_count': None}

                api_url = f"https://gitlab.com/api/v4/projects/{project_path_encoded}"  

                try:
                    response = requests.get(api_url)  # No headers needed for unauthenticated access
                    response.raise_for_status()

                    # now access commits endpoint
                    commits_url = f"https://gitlab.com/api/v4/projects/{response.json()['id']}/repository/commits?per_page=100"
                    commits = []
                    while commits_url:
                        try:
                            time.sleep(0.2)
                            response = requests.get(commits_url)
                            response.raise_for_status()

                            if response.status_code == 200:
                                commits.extend(response.json())
                                link_header = response.headers.get("Link")
                                if link_header:
                                    next_link = None
                                    links = link_header.split(",")
                                    for link in links:
                                        if 'rel="next"' in link:
                                            next_link = link.split(";")[0].strip()  # Remove extra spaces
                                            next_link = next_link.strip("<>").strip()  # Remove angle brackets
                                            break
                                    commits_url = next_link
                                else:
                                    commits_url = None
                            else:
                                print(f"Error: {response.status_code}")
                                break
                        except requests.exceptions.RequestException as e:
                            print(f"Error fetching data from GitLab API: {e}")
                            break
                    
                    # return the commit count data
                    if commits:
                        return {'repo': repo_url, 'commit_count': len(commits)}
                    else:
                        return {'repo': repo_url, 'commit_count': None}
                        
                except requests.exceptions.RequestException as e:
                    print(f"Error fetching data from GitLab API: {e}")
                    return {'repo': repo_url, 'commit_count': None}
                except KeyError as e:
                    print(f"Error: missing key in response.  Key: {e}") 
                    return {'repo': repo_url, 'commit_count': None}
                except Exception as e:
                    print(f"An unexpected error has occurred: {e}")
                    return {'repo': repo_url, 'commit_count': None}
            else:
                return {'repo': repo_url, 'commit_count': None}

        def get_github_repo_commits(repo_urls, gh_pat):
            """
            Queries the commits for a GitHub repository using the GraphQL API.

            Args:
                repo_urls: A list of GitHub repository URLs.

            Returns:
                A list of dictionaries, where each dictionary represents a repo and
                its commits data.  Returns an empty list if no repos are provided.
            """
            if not repo_urls:  # Handle empty input list
                return [], 0

            api_url = "https://api.github.com/graphql"
            headers = {"Authorization": f"bearer {gh_pat}"}
            results = {}
            batch_size = 75  # Adjust as needed
            cpu_time_used = 0
            real_time_used = 0
            real_time_window = 60
            cpu_time_limit = 50
            count_403_errors = 0
            count_502_errors = 0
            batch_time_history = []

            for i in range(0, len(repo_urls), batch_size):
                print(f"processing batch: {i} - {i + batch_size}")
                start_time = time.time()
                batch = repo_urls[i:i + batch_size]
                processed_in_batch = set()  # Track successfully processed repos *within this batch*

                query = "query ("
                variables = {}

                for j, repo_url in enumerate(batch):
                    try:
                        parts = repo_url.rstrip('/').split('/')
                        owner = parts[-2]
                        name = parts[-1]
                    except IndexError:
                        print(f"Invalid GitHub URL format: {repo_url}")
                        # No need to append here, handle at the end of the batch loop
                        continue

                    query += f"$owner{j}: String!, $name{j}: String!,"
                    variables[f"owner{j}"] = owner
                    variables[f"name{j}"] = name

                query = query.rstrip(",")
                query += ") {\n"

                for j, repo_url in enumerate(batch):
                    query += f"""  repo{j}: repository(owner: $owner{j}, name: $name{j}) {{
                        defaultBranchRef {{
                            target {{
                                ... on Commit {{
                                    history {{
                                        totalCount
                                    }}
                                }}
                            }}
                        }}
                    }}\n"""

                query += "}"

                base_delay = 1
                max_delay = 60
                max_retries = 8

                for attempt in range(max_retries):
                    print(f"attempt: {attempt}")

                    try:
                        if cpu_time_used >= cpu_time_limit and real_time_used < real_time_window:
                            extra_delay = (cpu_time_used - cpu_time_limit) / 2
                            extra_delay = max(1, extra_delay)
                            print(f"CPU time limit reached. Delaying for {extra_delay:.2f} seconds.")
                            time.sleep(extra_delay)
                            print(f"resetting cpu_time_used and real_time_used to 0")
                            cpu_time_used = 0
                            real_time_used = 0
                            start_time = time.time()
                        elif real_time_used >= real_time_window and cpu_time_used < cpu_time_limit:
                            print(f"real time limit reached without CPU time limit reached. Resetting counts.")
                            cpu_time_used = 0
                            real_time_used = 0
                        elif real_time_used >= real_time_window and cpu_time_used >= cpu_time_limit:
                            print(f"real time limit reached. CPU time limit reached. Resetting counts.")
                            cpu_time_used = 0
                            real_time_used = 0
                        elif real_time_used < real_time_window and cpu_time_used < cpu_time_limit:
                            print('cpu time limit not reached. Continuing...')

                        response = requests.post(api_url, json={'query': query, 'variables': variables}, headers=headers)
                        # # Calculate the size of the headers
                        # header_size = len(str(response.headers).encode('utf-8'))
                        # print(f"Response Header Size: {header_size} bytes")
                        # print("Response Headers:")
                        # for key, value in response.headers.items():
                        #     print(f"{key}: {value}")
                        time_since_start = time.time() - start_time
                        print(f"time_since_start: {time_since_start:.2f} seconds")
                        time.sleep(1.7)  # Consistent delay

                        response.raise_for_status()
                        data = response.json()

                        if 'errors' in data:
                            print(f"Status Code: {response.status_code}")
                            print(" \nresource usage tracking:")
                            rate_limit_info = {
                                'remaining': response.headers.get('x-ratelimit-remaining'),
                                'used': response.headers.get('x-ratelimit-used'),
                                'reset': response.headers.get('x-ratelimit-reset'),
                                'retry_after': response.headers.get('retry-after')
                            }
                            print(f"Rate Limit Info: {rate_limit_info}\n")

                            for error in data['errors']:
                                if error['type'] == 'RATE_LIMITED':
                                    reset_at = response.headers.get('X-RateLimit-Reset')
                                    if reset_at:
                                        delay = int(reset_at) - int(time.time()) + 1
                                        delay = max(1, delay)
                                        delay = min(delay, max_delay)
                                        print(f"Rate limited.  Waiting for {delay} seconds...")
                                        time.sleep(delay)
                                        continue  # Retry the entire batch

                                    else:
                                        print(f"GraphQL Error: {error}")  # Print all the errors.

                        if 'data' in data:
                            for j, repo_url in enumerate(batch):
                                if repo_url in processed_in_batch:  # CRUCIAL CHECK
                                    continue  # Skip if already processed

                                repo_data = data['data'].get(f'repo{j}')
                                if repo_data and repo_data['defaultBranchRef'] and repo_data['defaultBranchRef']['target']:
                                    total_count = repo_data['defaultBranchRef']['target']['history']['totalCount']
                                    results[repo_url] = total_count
                                    processed_in_batch.add(repo_url)  # Mark as processed
                                else:
                                    # Handle cases where the repo is empty, doesn't have a default branch, or is inaccessible
                                    results[repo_url] = None
                                    # Don't append here; handle missing data at the end
                        break  # Exit retry loop if successful

                    except requests.exceptions.RequestException as e:
                        print(f"there was a request exception on attempt: {attempt}\n")
                        print(f"procesing batch: {batch}\n")
                        print(f"Status Code: {response.status_code}")
                        # Extract rate limit information from headers
                        print(" \nresource usage tracking:")
                        rate_limit_info = {
                            'remaining': response.headers.get('x-ratelimit-remaining'),
                            'used': response.headers.get('x-ratelimit-used'),
                            'reset': response.headers.get('x-ratelimit-reset'),
                            'retry_after': response.headers.get('retry-after')
                        }
                        print(f"Rate Limit Info: {rate_limit_info}\n")

                        print(f"the error is: {e}\n")
                        if attempt == max_retries - 1:
                            print(f"Max retries reached or unrecoverable error for batch. Giving up.")
                            # Don't append here; handle failures at the end
                            break

                        if isinstance(e, requests.exceptions.HTTPError):
                            if e.response.status_code in (502, 504):
                                count_502_errors += 1
                                print(f"This process has generated {count_502_errors} 502/504 errors in total.")
                                delay = 1
                                print(f"502/504 Bad Gateway. Waiting for {delay:.2f} seconds...")
                                time.sleep(delay)
                                continue
                            elif e.response.status_code in (403, 429):
                                count_403_errors += 1
                                print(f"This process has generated {count_403_errors} 403/429 errors in total.")
                                retry_after = response.headers.get('Retry-After')
                                if retry_after:
                                    delay = int(retry_after)
                                    print(f"Rate limited (REST - Retry-After). Waiting for {delay} seconds...")
                                    time.sleep(delay)
                                    continue
                                else:
                                    delay = 1 * (2 ** attempt) + random.uniform(0, 1)
                                    print(f"Rate limited (REST - Exponential Backoff). Waiting for {delay:.2f} seconds...")
                                    time.sleep(delay)
                                    continue
                        else:
                            delay = 1 * (2 ** attempt) + random.uniform(0, 1)
                            print(f"Request failed: {e}. Waiting for {delay:.2f} seconds...")
                            time.sleep(delay)

                    except KeyError as e:
                        print(f"KeyError: {e}. Response: {data}")
                        # Don't append here; handle errors at the end
                        break
                    except Exception as e:
                        print(f"An unexpected error occurred: {e}")
                        # Don't append here; handle errors at the end
                        break

                # Handle any repos that failed *all* retries (or were invalid URLs)
                for repo_url in batch:
                    if repo_url not in processed_in_batch:
                        results[repo_url] = None
                        print(f"adding repo to results after max retries, or was invalid url: {repo_url}")

                end_time = time.time()
                batch_time = end_time - start_time
                cpu_time_used += time_since_start
                real_time_used += batch_time
                batch_time_history.append(batch_time)
                if batch_time_history and len(batch_time_history) > 10:
                    print(f"average batch time: {sum(batch_time_history) / len(batch_time_history):.2f} seconds")
                print(f"batch {i} - {i + batch_size} completed. Total repos to process: {len(repo_urls)}")
                print(f"time taken to process batch {i}: {batch_time:.2f} seconds")
                print(f"Total CPU time used: {cpu_time_used:.2f} seconds")
                print(f"Total real time used: {real_time_used:.2f} seconds")

            return results, {"count_403_errors": count_403_errors, "count_502_errors": count_502_errors}

        # Execute the query
        with cloud_sql_engine.connect() as conn:

            # query the latest_distinct_project_repos table to get the distinct repo list
            result = conn.execute(
                text(f"select repo, repo_source from {clean_schema}.latest_active_distinct_project_repos where is_active = true")
            )
            repo_df = pd.DataFrame(result.fetchall(), columns=result.keys())

        # Filter for GitHub URLs
        github_urls = repo_df[repo_df['repo_source'] == 'github']['repo'].tolist()
        # filter for non-github repos urls
        non_github_results_df = repo_df[repo_df['repo_source'] != 'github']

        if len(github_urls) > 0:
            print(f"number of github urls: {len(github_urls)}")
            
            results = get_github_repo_commits(github_urls, gh_pat)

            if results:
                github_results = results[0]
                count_http_errors_github_api = results[1]

                # write results to pandas dataframe
                github_results_df = pd.DataFrame(github_results.items(), columns=['repo', 'commit_count'])
        else:
            github_results_df = pd.DataFrame()
            count_http_errors_github_api = {'count_403_errors': 0, 'count_502_errors': 0}

        # if non_github_urls is not empty, get fork count
        if not non_github_results_df.empty:
            print("found non-github repos. Getting repo commit data...")
            print(f"number of non-github urls: {non_github_results_df.shape[0]}")
            # Use list comprehension to get data for each non-github repo
            commit_data = [
                get_non_github_repo_commits(row['repo'], row['repo_source'])
                for _, row in non_github_results_df.iterrows()  # Or use itertuples for slight improvement
            ]

            # create a df
            if commit_data:
                non_github_results_df = pd.DataFrame(commit_data)
            else:
                non_github_results_df = pd.DataFrame()

        # append non_github_urls to unpacked_df
        if (not github_results_df.empty and not non_github_results_df.empty):
            # Both DataFrames are not empty, so concatenate them
            all_repos_df = pd.concat([github_results_df, non_github_results_df], ignore_index=True)
        elif not github_results_df.empty:
            # unpacked_df is not empty, use it as results_df
            all_repos_df = github_results_df
        elif not non_github_results_df.empty:
            # non_github_results_df is not empty, use it as results_df
            all_repos_df = non_github_results_df
        else:
            # Both DataFrames are empty
            all_repos_df = pd.DataFrame()  # Create an empty DataFrame

        # pandas deduplication
        if not all_repos_df.empty:  # Only deduplicate if there's data
            # all_repos_df.drop_duplicates(subset=['repo', 'language_name', 'repo_languages_total_bytes'], keep='first', inplace=True)
            # Add data_timestamp 
            all_repos_df['data_timestamp'] = pd.Timestamp.now()

            # Cast the count column to integer *before* writing to the database; fill na with 0
            all_repos_df['commit_count'] = all_repos_df['commit_count'].fillna(0).astype(int)

        # write results to database
        # wrap in try except
        try:
            if not all_repos_df.empty:
                all_repos_df.to_sql('project_repos_commit_count', cloud_sql_engine, if_exists='append', index=False, schema=raw_schema)

                # create variable to store the count of rows written to the database
                row_count_this_run = all_repos_df.shape[0]
            else:
                # raise an error
                raise ValueError("No data to write")
                row_count_this_run = 0

            with cloud_sql_engine.connect() as conn:
                # capture asset metadata
                preview_query = text(f"select count(*) from {raw_schema}.project_repos_commit_count")
                result = conn.execute(preview_query)
                # Fetch all rows into a list of tuples
                row_count = result.fetchone()[0]

                preview_query = text(f"select * from {raw_schema}.project_repos_commit_count limit 10")
                result = conn.execute(preview_query)
                result_df = pd.DataFrame(result.fetchall(), columns=result.keys())
        except Exception as e:
            print(f"error: {e}")

        return dg.MaterializeResult(
            metadata={
                "row_count": dg.MetadataValue.int(row_count),
                "preview": dg.MetadataValue.md(result_df.to_markdown(index=False)),
                "row_count_this_run": dg.MetadataValue.int(row_count_this_run),
                "count_http_403_errors_github_api": dg.MetadataValue.int(count_http_errors_github_api['count_403_errors']),
                "count_http_502_errors_github_api": dg.MetadataValue.int(count_http_errors_github_api['count_502_errors']),
            }
        )

    return _github_project_repos_commits_env_specific


# define the asset that gets the watcher count for a repo
# to accomodate multiple environments, we will use a factory function
def create_github_project_repos_watcher_count_asset(env_prefix: str):
    @dg.asset(
        key_prefix=env_prefix,
        name="github_project_repos_watcher_count",
        required_resource_keys={"cloud_sql_postgres_resource", "active_env_config", "github_api"},
        group_name="ingestion",
        tags={"github_api": "True"},  # Add the tag to the asset to let the runqueue coordinator know the asset uses the github api
    )
    def _github_project_repos_watcher_count_env_specific(context, config: GithubAssetConfig) -> dg.MaterializeResult:
        # Get the cloud sql postgres resource
        cloud_sql_engine = context.resources.cloud_sql_postgres_resource
        env_config = context.resources.active_env_config  
        raw_schema = env_config["raw_schema"]  
        clean_schema = env_config["clean_schema"]  

        # Access resources from the context object
        github_api = context.resources.github_api

        # tell the user what environment they are running in
        context.log.info(f"------************** Process is running in {env_config['env']} environment. *****************---------")

        # get the github personal access token
        gh_pat = github_api.get_client(config.key_name)

        def get_non_github_repo_watcher_count(repo_url, repo_source):

            print(f"processing non-githubrepo: {repo_url}")

            # add a 1 second delay to avoid rate limiting
            # note: this is simplified solution but there are not many non-github repos
            time.sleep(0.5)

            if repo_source == "bitbucket":
                # Extract owner and repo_slug from the URL
                try:
                    parts = repo_url.rstrip('/').split('/')
                    owner = parts[-2]
                    repo_slug = parts[-1]
                    if '.' in repo_slug:
                        repo_slug = repo_slug.split('.')[0]
                except IndexError:
                    print(f"Invalid Bitbucket URL format: {repo_url}")
                    return None

                try:
                    # Construct the correct Bitbucket API endpoint
                    api_url = f"https://api.bitbucket.org/2.0/repositories/{owner}/{repo_slug}"

                    response = requests.get(api_url)

                    # check if the response is successful
                    response.raise_for_status()

                    watchers_url = response.json()['links']['watchers']['href']
                    watchers_response = requests.get(watchers_url)
                    watchers_response.raise_for_status()
                    watchers_data = watchers_response.json()

                    # Get the watcher count from the 'size' field
                    return watchers_data['size']

                except requests.exceptions.RequestException as e:
                    print(f"Error fetching data from Bitbucket API: {e}")
                    return None
                except KeyError as e:
                    print(f"Error: missing key in response.  Key: {e}")
                    return None
                except Exception as e:
                    print(f"An unexpected error has occurred: {e}")
                    return None

            elif repo_source == "gitlab":
                try:
                    parts = repo_url.rstrip('/').split('/')
                    project_path = "/".join(parts[3:])
                    project_path_encoded = requests.utils.quote(project_path, safe='')
                except IndexError:
                    print(f"Invalid GitLab URL format: {repo_url}")
                    return {'repo': repo_url, 'watcher_count': None}

                api_url = f"https://gitlab.com/api/v4/projects/{project_path_encoded}"  

                try:
                    response = requests.get(api_url)  # No headers needed for unauthenticated access
                    response.raise_for_status()

                    # now access watchers endpoint
                    watchers_url = f"https://gitlab.com/api/v4/projects/{response.json()['id']}/users?subscribed=true?per_page=100"
                    watchers = []
                    while watchers_url:
                        try:
                            time.sleep(0.2)
                            response = requests.get(watchers_url)
                            response.raise_for_status()

                            if response.status_code == 200:
                                watchers.extend(response.json())
                                link_header = response.headers.get("Link")
                                if link_header:
                                    next_link = None
                                    links = link_header.split(",")
                                    for link in links:
                                        if 'rel="next"' in link:
                                            next_link = link.split(";")[0].strip()  # Remove extra spaces
                                            next_link = next_link.strip("<>").strip()  # Remove angle brackets
                                            break
                                    watchers_url = next_link
                                else:
                                    watchers_url = None
                            else:
                                print(f"Error: {response.status_code}")
                                break
                        except requests.exceptions.RequestException as e:
                            print(f"Error fetching data from GitLab API: {e}")
                            break
                    
                    # return the watcher count data
                    if watchers:
                        return len(watchers)
                    else:
                        return None
                        
                except requests.exceptions.RequestException as e:
                    print(f"Error fetching data from GitLab API: {e}")
                    return None
                except KeyError as e:
                    print(f"Error: missing key in response.  Key: {e}") 
                    return None
                except Exception as e:
                    print(f"An unexpected error has occurred: {e}")
                    return None
            else:
                return None

        def get_github_repo_watcher_count(repo_urls, gh_pat):
            """
            Queries the watcher count for a GitHub repository using the GraphQL API.

            Args:
                repo_urls: A list of GitHub repository URLs.

            Returns:
                A dictionary mapping each repository URL to the watcher count.
            """

            if not repo_urls:  # Handle empty input list
                return [], 0

            api_url = "https://api.github.com/graphql"
            headers = {"Authorization": f"bearer {gh_pat}"}
            results = {}  # Store results: {url: watcher_count}
            batch_size = 120  # Adjust as needed
            cpu_time_used = 0
            real_time_used = 0
            real_time_window = 60
            cpu_time_limit = 50
            count_502_errors = 0
            count_403_errors = 0
            batch_time_history = []

            for i in range(0, len(repo_urls), batch_size):
                print(f"processing batch: {i} - {i + batch_size}")
                # calculate the time it takes to process the batch
                start_time = time.time()
                batch = repo_urls[i:i + batch_size]
                processed_in_batch = set()  # Track successfully processed repos *within this batch*
                query = "query ("  # Start the query definition
                variables = {}

                # 1. Declare variables in the query definition
                for j, repo_url in enumerate(batch):
                    try:
                        parts = repo_url.rstrip('/').split('/')
                        owner = parts[-2]
                        name = parts[-1]
                    except IndexError:
                        print(f"Invalid GitHub URL format: {repo_url}")
                        continue

                    query += f"$owner{j}: String!, $name{j}: String!,"  # Declare variables
                    variables[f"owner{j}"] = owner
                    variables[f"name{j}"] = name

                query = query.rstrip(",")  # Remove trailing comma
                query += ") {\n"  # Close the variable declaration

                # 2. Construct the query body (using the declared variables)
                for j, repo_url in enumerate(batch):
                    query += f"""  repo{j}: repository(owner: $owner{j}, name: $name{j}) {{
                            watchers {{
                                totalCount
                            }}
                    }}\n"""

                query += "}"

                base_delay = 1
                max_delay = 60
                max_retries = 8

                for attempt in range(max_retries):
                    print(f"attempt: {attempt}")
                    
                    try:
                        if cpu_time_used >= cpu_time_limit and real_time_used < real_time_window:
                            extra_delay = (cpu_time_used - cpu_time_limit) / 2
                            extra_delay = max(1, extra_delay)
                            print(f"CPU time limit reached. Delaying for {extra_delay:.2f} seconds.")
                            time.sleep(extra_delay)
                            print(f"resetting cpu_time_used and real_time_used to 0")
                            cpu_time_used = 0
                            real_time_used = 0
                            start_time = time.time()
                        elif real_time_used >= real_time_window and cpu_time_used < cpu_time_limit:
                            print(f"real time limit reached without CPU time limit reached. Resetting counts.")
                            cpu_time_used = 0
                            real_time_used = 0
                        elif real_time_used >= real_time_window and cpu_time_used >= cpu_time_limit:
                            print(f"real time limit reached. CPU time limit reached. Resetting counts.")
                            cpu_time_used = 0
                            real_time_used = 0
                        elif real_time_used < real_time_window and cpu_time_used < cpu_time_limit:
                            print('cpu time limit not reached. Continuing...')

                        response = requests.post(api_url, json={'query': query, 'variables': variables}, headers=headers)
                        time_since_start = time.time() - start_time
                        print(f"time_since_start: {time_since_start:.2f} seconds")
                        time.sleep(2)  # Consistent delay

                        # use raise for status to catch errors
                        response.raise_for_status()
                        data = response.json()

                        if 'errors' in data:
                            print(f"Status Code: {response.status_code}")
                            # Extract rate limit information from headers
                            print(" \n resource usage tracking:")
                            rate_limit_info = {
                                'remaining': response.headers.get('x-ratelimit-remaining'),
                                'used': response.headers.get('x-ratelimit-used'),
                                'reset': response.headers.get('x-ratelimit-reset'),
                                'retry_after': response.headers.get('retry-after')
                            }
                            print(f"Rate Limit Info: {rate_limit_info}\n")

                            for error in data['errors']:
                                if error['type'] == 'RATE_LIMITED':
                                    reset_at = response.headers.get('X-RateLimit-Reset')
                                    if reset_at:
                                        delay = int(reset_at) - int(time.time()) + 1
                                        delay = max(1, delay)
                                        delay = min(delay, max_delay)
                                        print(f"Rate limited.  Waiting for {delay} seconds...")
                                        time.sleep(delay)
                                        continue  # Retry the entire batch
                                else:
                                    print(f"GraphQL Error: {error}") #Print all the errors.

                        # write the url and watcher count to the database
                        if 'data' in data:
                            for j, repo_url in enumerate(batch):
                                if repo_url in processed_in_batch:  # CRUCIAL CHECK
                                    continue  # Skip if already processed
                                repo_data = data['data'].get(f'repo{j}')
                                if repo_data:
                                    results[repo_url] = repo_data['watchers']['totalCount']
                                    processed_in_batch.add(repo_url)  # Mark as processed
                                else:
                                    print(f"repo_data is empty for repo: {repo_url}\n")
                        break

                    except requests.exceptions.RequestException as e:
                        print(f"there was a request exception on attempt: {attempt}\n")
                        print(f"procesing batch: {batch}\n")
                        print(f"Status Code: {response.status_code}")
                        # Extract rate limit information from headers
                        print(" \n resource usage tracking:")
                        rate_limit_info = {
                            'remaining': response.headers.get('x-ratelimit-remaining'),
                            'used': response.headers.get('x-ratelimit-used'),
                            'reset': response.headers.get('x-ratelimit-reset'),
                            'retry_after': response.headers.get('retry-after')
                        }
                        print(f"Rate Limit Info: {rate_limit_info}\n")

                        print(f"the error is: {e}\n")
                        if attempt == max_retries - 1:
                            print(f"Max retries reached or unrecoverable error for batch. Giving up.")
                            break
                        # --- Rate Limit Handling (REST API style - for 403/429) ---
                        if isinstance(e, requests.exceptions.HTTPError):
                            if e.response.status_code in (502, 504):
                                count_502_errors += 1
                                print(f"This process has generated {count_502_errors} 502/504 errors in total.")
                                delay = 1
                                print(f"502/504 Bad Gateway. Waiting for {delay:.2f} seconds...")
                                time.sleep(delay)
                                continue
                            elif e.response.status_code in (403, 429):
                                count_403_errors += 1
                                print(f"This process has generated {count_403_errors} 403/429 errors in total.")
                                retry_after = response.headers.get('Retry-After')
                                if retry_after:
                                    delay = int(retry_after)
                                    print(f"Rate limited (REST - Retry-After). Waiting for {delay} seconds...")
                                    time.sleep(delay)
                                    continue
                                else:
                                    delay = 1 * (2 ** attempt) + random.uniform(0, 1)
                                    print(f"Rate limited (REST - Exponential Backoff). Waiting for {delay:.2f} seconds...")
                                    time.sleep(delay)
                                    continue
                        else:
                            delay = 1 * (2 ** attempt) + random.uniform(0, 1)
                            print(f"Request failed: {e}. Waiting for {delay:.2f} seconds...")
                            time.sleep(delay)

                    except KeyError as e:
                        print(f"KeyError: {e}. Response: {data}")
                        # Don't append here; handle errors at the end
                        break
                    except Exception as e:
                        print(f"An unexpected error occurred: {e}")
                        # Don't append here; handle errors at the end
                        break

                # Handle any repos that failed *all* retries (or were invalid URLs)
                for repo_url in batch:
                    if repo_url not in processed_in_batch:
                        results[repo_url] = None
                        print(f"adding repo to results after max retries, or was invalid url: {repo_url}")

                end_time = time.time()
                batch_time = end_time - start_time
                cpu_time_used += time_since_start
                real_time_used += batch_time
                batch_time_history.append(batch_time)
                if batch_time_history and len(batch_time_history) > 10:
                    print(f"average batch time: {sum(batch_time_history) / len(batch_time_history):.2f} seconds")
                print(f"batch {i} - {i + batch_size} completed. Total repos to process: {len(repo_urls)}")
                print(f"time taken to process batch {i}: {batch_time:.2f} seconds")
                print(f"Total CPU time used: {cpu_time_used:.2f} seconds")
                print(f"Total real time used: {real_time_used:.2f} seconds")

            return results, {
                'count_403_errors': count_403_errors,
                'count_502_errors': count_502_errors
            }

        # Execute the query
        with cloud_sql_engine.connect() as conn:

            # query the latest_distinct_project_repos table to get the distinct repo list
            result = conn.execute(
                text(f"""select repo, repo_source from {clean_schema}.latest_active_distinct_project_repos where is_active = true""")
                    )
            repo_df = pd.DataFrame(result.fetchall(), columns=result.keys())

        # Filter for GitHub URLs
        github_urls = repo_df[repo_df['repo_source'] == 'github']['repo'].tolist()

        print(f"number of github urls: {len(github_urls)}")

        # check if github_urls is not empty
        if github_urls:
            results = get_github_repo_watcher_count(github_urls, gh_pat)

            github_results = results[0]
            count_http_errors_github_api = results[1]

            # write results to pandas dataframe
            results_df = pd.DataFrame(github_results.items(), columns=['repo', 'watcher_count'])
        else:
            results_df = pd.DataFrame(columns=['repo', 'watcher_count'])

        # now get non-github repos urls
        non_github_results_df = repo_df[repo_df['repo_source'] != 'github']

        # if non_github_urls is not empty, get watcher count
        if not non_github_results_df.empty:
            print("found non-github repos. Getting repo watcher count...")
            # apply distinct_repo_df['repo'] to get watcher count
            non_github_results_df['watcher_count'] = non_github_results_df.apply(
                lambda row: get_non_github_repo_watcher_count(row['repo'], row['repo_source']), axis=1
            )

            # drop the repo_source column
            non_github_results_df = non_github_results_df.drop(columns=['repo_source'])

            # append non_github_urls to results_df
            results_df = pd.concat([results_df, non_github_results_df])

        # check if results_df is not empty
        if not results_df.empty:
            # add unix datetime column
            results_df['data_timestamp'] = pd.Timestamp.now()

            # write results to database
            results_df.to_sql('project_repos_watcher_count', cloud_sql_engine, if_exists='append', index=False, schema=raw_schema)

            with cloud_sql_engine.connect() as conn:
                # capture asset metadata
                preview_query = text(f"select count(*) from {raw_schema}.project_repos_watcher_count")
                result = conn.execute(preview_query)
                # Fetch all rows into a list of tuples
                row_count = result.fetchone()[0]

                preview_query = text(f"select * from {raw_schema}.project_repos_watcher_count limit 10")
                result = conn.execute(preview_query)
                result_df = pd.DataFrame(result.fetchall(), columns=result.keys())

            return dg.MaterializeResult(
                metadata={
                    "row_count": dg.MetadataValue.int(row_count),
                    "preview": dg.MetadataValue.md(result_df.to_markdown(index=False)),
                    "count_403_errors_github_api": dg.MetadataValue.int(count_http_errors_github_api['count_403_errors']),
                    "count_502_errors_github_api": dg.MetadataValue.int(count_http_errors_github_api['count_502_errors'])
                }
            )
        else:
            return dg.MaterializeResult(
                metadata={"row_count": dg.MetadataValue.int(0)}
            )

    return _github_project_repos_watcher_count_env_specific


# define the asset that gets the boolean isFork for a repo
# to accomodate multiple environments, we will use a factory function
def create_github_project_repos_is_fork_asset(env_prefix: str):
    @dg.asset(
        key_prefix=env_prefix,
        name="github_project_repos_is_fork",
        required_resource_keys={"cloud_sql_postgres_resource", "active_env_config", "github_api"},
        group_name="ingestion",
        tags={"github_api": "True"},  # Add the tag to the asset to let the runqueue coordinator know the asset uses the github api
    )
    def _github_project_repos_is_fork_env_specific(context, config: GithubAssetConfig) -> dg.MaterializeResult:
        # Get the cloud sql postgres resource
        cloud_sql_engine = context.resources.cloud_sql_postgres_resource
        env_config = context.resources.active_env_config  
        raw_schema = env_config["raw_schema"]  
        clean_schema = env_config["clean_schema"] 

        # Access resources from the context object
        github_api = context.resources.github_api

        # tell the user what environment they are running in
        context.log.info(f"------************** Process is running in {env_config['env']} environment. *****************---------")

        # get the github personal access token
        gh_pat = github_api.get_client(config.key_name)

        def get_non_github_repo_is_fork(repo_url, repo_source):

            context.log.info(f"processing non-githubrepo: {repo_url}")

            # add a 1 second delay to avoid rate limiting
            # note: this is simplified solution but there are not many non-github repos
            time.sleep(0.5)

            if repo_source == "bitbucket":
                # Extract owner and repo_slug from the URL
                try:
                    parts = repo_url.rstrip('/').split('/')
                    owner = parts[-2]
                    repo_slug = parts[-1]
                    if '.' in repo_slug:
                        repo_slug = repo_slug.split('.')[0]
                except IndexError:
                    context.log.warning(f"Invalid Bitbucket URL format: {repo_url}")
                    return None

                try:
                    # Construct the correct Bitbucket API endpoint
                    api_url = f"https://api.bitbucket.org/2.0/repositories/{owner}/{repo_slug}"

                    response = requests.get(api_url)

                    # check if the response is successful
                    response.raise_for_status()

                    # check if parent key is included in the response
                    if 'parent' in response.json():
                        # check if parent key is not None
                        if response.json()['parent'] is not None:
                            return True
                        else:
                            return False
                    else:
                        return False
                except requests.exceptions.RequestException as e:
                    context.log.warning(f"Error fetching data from Bitbucket API: {e}")
                    return None
                except KeyError as e:
                    context.log.warning(f"Error: missing key in response.  Key: {e}")
                    return None
                except Exception as e:
                    context.log.warning(f"An unexpected error has occurred: {e}")
                    return None

            elif repo_source == "gitlab":
                try:
                    parts = repo_url.rstrip('/').split('/')
                    project_path = "/".join(parts[3:])
                    project_path_encoded = requests.utils.quote(project_path, safe='')
                except IndexError:
                    context.log.warning(f"Invalid GitLab URL format: {repo_url}")
                    return {'repo': repo_url, 'watcher_count': None}

                api_url = f"https://gitlab.com/api/v4/projects/{project_path_encoded}"  

                try:
                    response = requests.get(api_url)  # No headers needed for unauthenticated access
                    response.raise_for_status()

                    # now access check if the forked_from_project key is included in the response endpoint
                    if 'forked_from_project' in response.json():
                        # check if the forked_from_project key is not None
                        if response.json()['forked_from_project'] is not None:
                            return True
                        else:
                            return False
                    else:
                        return False

                except requests.exceptions.RequestException as e:
                    context.log.warning(f"Error fetching data from GitLab API: {e}")
                    return None
                except KeyError as e:
                    context.log.warning(f"Error: missing key in response.  Key: {e}")
                    return None
                except Exception as e:
                    context.log.warning(f"An unexpected error has occurred: {e}")
                    return None
            else:
                return None

        def get_github_repo_is_fork(repo_urls, gh_pat):
            """
            Queries the isFork count for a GitHub repository using the GraphQL API.

            Args:
                repo_urls: A list of GitHub repository URLs.

            Returns:
                A dictionary mapping each repository URL to the isFork count.
            """

            if not repo_urls:  # Handle empty input list
                return [], 0

            api_url = "https://api.github.com/graphql"
            headers = {"Authorization": f"bearer {gh_pat}"}
            results = {}  # Store results: {url: watcher_count}
            batch_size = 120  # Adjust as needed
            cpu_time_used = 0
            real_time_used = 0
            real_time_window = 60
            cpu_time_limit = 50
            count_502_errors = 0
            count_403_errors = 0
            batch_time_history = []

            for i in range(0, len(repo_urls), batch_size):
                context.log.info(f"processing batch: {i} - {i + batch_size}")
                # calculate the time it takes to process the batch
                start_time = time.time()
                batch = repo_urls[i:i + batch_size]
                processed_in_batch = set()  # Track successfully processed repos *within this batch*
                query = "query ("  # Start the query definition
                variables = {}

                # 1. Declare variables in the query definition
                for j, repo_url in enumerate(batch):
                    try:
                        parts = repo_url.rstrip('/').split('/')
                        owner = parts[-2]
                        name = parts[-1]
                    except IndexError:
                        context.log.warning(f"Invalid GitHub URL format: {repo_url}")
                        continue

                    query += f"$owner{j}: String!, $name{j}: String!,"  # Declare variables
                    variables[f"owner{j}"] = owner
                    variables[f"name{j}"] = name

                query = query.rstrip(",")  # Remove trailing comma
                query += ") {\n"  # Close the variable declaration

                # 2. Construct the query body (using the declared variables)
                for j, repo_url in enumerate(batch):
                    query += f"""  repo{j}: repository(owner: $owner{j}, name: $name{j}) {{
                            isFork
                    }}\n"""

                query += "}"

                base_delay = 1
                max_delay = 60
                max_retries = 8

                for attempt in range(max_retries):
                    context.log.info(f"attempt: {attempt}")
                    
                    try:
                        if cpu_time_used >= cpu_time_limit and real_time_used < real_time_window:
                            extra_delay = (cpu_time_used - cpu_time_limit) / 2
                            extra_delay = max(1, extra_delay)
                            context.log.info(f"CPU time limit reached. Delaying for {extra_delay:.2f} seconds.")
                            time.sleep(extra_delay)
                            context.log.info(f"resetting cpu_time_used and real_time_used to 0")
                            cpu_time_used = 0
                            real_time_used = 0
                            start_time = time.time()
                        elif real_time_used >= real_time_window and cpu_time_used < cpu_time_limit:
                            context.log.info(f"real time limit reached without CPU time limit reached. Resetting counts.")
                            cpu_time_used = 0
                            real_time_used = 0
                        elif real_time_used >= real_time_window and cpu_time_used >= cpu_time_limit:
                            context.log.info(f"real time limit reached. CPU time limit reached. Resetting counts.")
                            cpu_time_used = 0
                            real_time_used = 0
                        elif real_time_used < real_time_window and cpu_time_used < cpu_time_limit:
                            context.log.info('cpu time limit not reached. Continuing...')

                        response = requests.post(api_url, json={'query': query, 'variables': variables}, headers=headers)
                        time_since_start = time.time() - start_time
                        context.log.info(f"time_since_start: {time_since_start:.2f} seconds")
                        time.sleep(3)  # Consistent delay

                        # use raise for status to catch errors
                        response.raise_for_status()
                        data = response.json()

                        if 'errors' in data:
                            context.log.warning(f"Status Code: {response.status_code}")
                            # Extract rate limit information from headers
<<<<<<< HEAD
                            context.log.warning(" \n resource usage tracking:")
=======
                            context.log.info(" \n resource usage tracking:")
>>>>>>> d7e0715c
                            rate_limit_info = {
                                'remaining': response.headers.get('x-ratelimit-remaining'),
                                'used': response.headers.get('x-ratelimit-used'),
                                'reset': response.headers.get('x-ratelimit-reset'),
                                'retry_after': response.headers.get('retry-after')
                            }
<<<<<<< HEAD
                            context.log.warning(f"Rate Limit Info: {rate_limit_info}\n")
=======
                            context.log.info(f"Rate Limit Info: {rate_limit_info}\n")
>>>>>>> d7e0715c

                            for error in data['errors']:
                                if error['type'] == 'RATE_LIMITED':
                                    reset_at = response.headers.get('X-RateLimit-Reset')
                                    if reset_at:
                                        delay = int(reset_at) - int(time.time()) + 1
                                        delay = max(1, delay)
                                        delay = min(delay, max_delay)
<<<<<<< HEAD
                                        context.log.warning(f"Rate limited.  Waiting for {delay} seconds...")
=======
                                        context.log.info(f"Rate limited.  Waiting for {delay} seconds...")
>>>>>>> d7e0715c
                                        time.sleep(delay)
                                        continue  # Retry the entire batch
                                else:
                                    context.log.warning(f"GraphQL Error: {error}") #Print all the errors.

                        # write the url and isFork to the database
                        if 'data' in data:
                            for j, repo_url in enumerate(batch):
                                if repo_url in processed_in_batch:  # CRUCIAL CHECK
                                    continue  # Skip if already processed
                                repo_data = data['data'].get(f'repo{j}')
                                if repo_data:
                                    results[repo_url] = repo_data['isFork']
                                    processed_in_batch.add(repo_url)  # Mark as processed
                                else:
<<<<<<< HEAD
                                    context.log.info(f"repo_data is empty for repo: {repo_url}\n")
=======
                                    context.log.warning(f"repo_data is empty for repo: {repo_url}\n")
>>>>>>> d7e0715c
                        break

                    except requests.exceptions.RequestException as e:
                        context.log.warning(f"there was a request exception on attempt: {attempt}\n")
                        context.log.warning(f"procesing batch: {batch}\n")
                        context.log.warning(f"Status Code: {response.status_code}")
                        # Extract rate limit information from headers
                        context.log.warning(" \n resource usage tracking:")
                        rate_limit_info = {
                            'remaining': response.headers.get('x-ratelimit-remaining'),
                            'used': response.headers.get('x-ratelimit-used'),
                            'reset': response.headers.get('x-ratelimit-reset'),
                            'retry_after': response.headers.get('retry-after')
                        }
                        context.log.warning(f"Rate Limit Info: {rate_limit_info}\n")

                        context.log.warning(f"the error is: {e}\n")
                        if attempt == max_retries - 1:
                            context.log.warning(f"Max retries reached or unrecoverable error for batch. Giving up.")
                            break
                        # --- Rate Limit Handling (REST API style - for 403/429) ---
                        if isinstance(e, requests.exceptions.HTTPError):
                            if e.response.status_code in (502, 504):
                                count_502_errors += 1
                                context.log.warning(f"This process has generated {count_502_errors} 502/504 errors in total.")
                                delay = 1
                                context.log.warning(f"502/504 Bad Gateway. Waiting for {delay:.2f} seconds...")
                                time.sleep(delay)
                                continue
                            elif e.response.status_code in (403, 429):
                                count_403_errors += 1
                                context.log.warning(f"This process has generated {count_403_errors} 403/429 errors in total.")
                                retry_after = response.headers.get('Retry-After')
                                if retry_after:
                                    delay = int(retry_after)
                                    context.log.warning(f"Rate limited (REST - Retry-After). Waiting for {delay} seconds...")
                                    time.sleep(delay)
                                    continue
                                else:
                                    delay = 1 * (2 ** attempt) + random.uniform(0, 1)
                                    context.log.warning(f"Rate limited (REST - Exponential Backoff). Waiting for {delay:.2f} seconds...")
                                    time.sleep(delay)
                                    continue
                        else:
                            delay = 1 * (2 ** attempt) + random.uniform(0, 1)
                            context.log.warning(f"Request failed: {e}. Waiting for {delay:.2f} seconds...")
                            time.sleep(delay)

                    except KeyError as e:
                        context.log.warning(f"KeyError: {e}. Response: {data}")
                        # Don't append here; handle errors at the end
                        break
                    except Exception as e:
                        context.log.warning(f"An unexpected error occurred: {e}")
                        # Don't append here; handle errors at the end
                        break

                # Handle any repos that failed *all* retries (or were invalid URLs)
                for repo_url in batch:
                    if repo_url not in processed_in_batch:
                        results[repo_url] = None
                        context.log.warning(f"adding repo to results after max retries, or was invalid url: {repo_url}")

                end_time = time.time()
                batch_time = end_time - start_time
                cpu_time_used += time_since_start
                real_time_used += batch_time
                batch_time_history.append(batch_time)
                if batch_time_history and len(batch_time_history) > 10:
                    context.log.info(f"average batch time: {sum(batch_time_history) / len(batch_time_history):.2f} seconds")
                context.log.info(f"batch {i} - {i + batch_size} completed. Total repos to process: {len(repo_urls)}")
                context.log.info(f"time taken to process batch {i}: {batch_time:.2f} seconds")
                context.log.info(f"Total CPU time used: {cpu_time_used:.2f} seconds")
                context.log.info(f"Total real time used: {real_time_used:.2f} seconds")

            return results, {
                'count_403_errors': count_403_errors,
                'count_502_errors': count_502_errors
            }

        # Execute the query
        with cloud_sql_engine.connect() as conn:

            # query the latest_distinct_project_repos table to get the distinct repo list
            result = conn.execute(
                text(f"""select repo, repo_source from {clean_schema}.latest_active_distinct_project_repos where is_active = true""")
                    )
            repo_df = pd.DataFrame(result.fetchall(), columns=result.keys())

        # Filter for GitHub URLs
        github_urls = repo_df[repo_df['repo_source'] == 'github']['repo'].tolist()

        context.log.info(f"number of github urls: {len(github_urls)}")

        # check if github_urls is not empty
        if github_urls:
            results = get_github_repo_is_fork(github_urls, gh_pat)

            github_results = results[0]
            count_http_errors_github_api = results[1]

            # write results to pandas dataframe
            results_df = pd.DataFrame(github_results.items(), columns=['repo', 'is_fork'])
        else:
            results_df = pd.DataFrame(columns=['repo', 'is_fork'])

        # now get non-github repos urls
        non_github_results_df = repo_df[repo_df['repo_source'] != 'github']

        # if non_github_urls is not empty, get is_fork status
        if not non_github_results_df.empty:
            context.log.info("found non-github repos. Getting repo isFork...")
            # apply distinct_repo_df['repo'] to get watcher count
            non_github_results_df['is_fork'] = non_github_results_df.apply(
                lambda row: get_non_github_repo_is_fork(row['repo'], row['repo_source']), axis=1
            )

            # drop the repo_source column
            non_github_results_df = non_github_results_df.drop(columns=['repo_source'])

            # append non_github_urls to results_df
            results_df = pd.concat([results_df, non_github_results_df])

        # check if results_df is not empty
        if not results_df.empty:
            context.log.info("Starting cleanup for 'is_fork' column...")
            # Ensure the column exists before proceeding
            if 'is_fork' in results_df.columns:
                # Define allowed boolean values (True and False)
                allowed_bools = [True, False]

                # Create a mask to identify rows where 'is_fork' is:
                # 1. NOT True
                # 2. NOT False
                # 3. NOT Null (isna() handles None and np.nan)
                mask_invalid = ~results_df['is_fork'].isin(allowed_bools) & ~results_df['is_fork'].isna()

                # Check if any invalid values were found
                if mask_invalid.any():
                    num_invalid = mask_invalid.sum()
                    context.log.warning(f"Found {num_invalid} non-boolean/non-null values in 'is_fork' column. Converting to Null.")
                    # Log the actual invalid values found for debugging
                    invalid_values_found = results_df.loc[mask_invalid, 'is_fork'].unique()
                    context.log.warning(f"First 25 invalid values found: {invalid_values_found[:25]}")

                    # Set invalid values to np.nan (which pandas handles as Null)
                    results_df.loc[mask_invalid, 'is_fork'] = np.nan

                # Explicitly convert the column to pandas nullable boolean dtype
                # This helps ensure consistency and correct handling of NA/NaN by to_sql.
                try:
                    # Before converting, fill NaN with None if the target SQL type doesn't handle NaN well directly
                    # Although SQLAlchemy usually handles np.nan -> NULL correctly for boolean
                    results_df['is_fork'] = results_df['is_fork'].where(pd.notna(results_df['is_fork']), None)
                    results_df['is_fork'] = results_df['is_fork'].astype('boolean') # Use 'boolean' (Pandas NA) not 'bool'
                    context.log.info("Successfully converted 'is_fork' column to pandas nullable boolean type.")
                except Exception as e:
                    # Log error if conversion fails, but might proceed if np.nan handling is okay
                    context.log.warning(f"Warning: Could not convert 'is_fork' to pandas nullable boolean type: {e}. Proceeding...")

            else:
<<<<<<< HEAD
                context.log.warning("Warning: 'is_fork' column not found in results_df. Exiting.")
=======
                context.log.error("Warning: 'is_fork' column not found in results_df. Exiting.")
>>>>>>> d7e0715c
                raise Exception("'is_fork' column not found in results_df. Exiting.")

            # add unix datetime column
            results_df['data_timestamp'] = pd.Timestamp.now()

            # write results to database
            results_df.to_sql('project_repos_is_fork', cloud_sql_engine, if_exists='append', index=False, schema=raw_schema)

            with cloud_sql_engine.connect() as conn:
                # capture asset metadata
                preview_query = text(f"select count(*) from {raw_schema}.project_repos_is_fork")
                result = conn.execute(preview_query)
                # Fetch all rows into a list of tuples
                row_count = result.fetchone()[0]

                preview_query = text(f"select * from {raw_schema}.project_repos_is_fork limit 10")
                result = conn.execute(preview_query)
                result_df = pd.DataFrame(result.fetchall(), columns=result.keys())

            return dg.MaterializeResult(
                metadata={
                    "row_count": dg.MetadataValue.int(row_count),
                    "preview": dg.MetadataValue.md(result_df.to_markdown(index=False)),
                    "count_403_errors_github_api": dg.MetadataValue.int(count_http_errors_github_api['count_403_errors']),
                    "count_502_errors_github_api": dg.MetadataValue.int(count_http_errors_github_api['count_502_errors'])
                }
            )
        else:
            return dg.MaterializeResult(
                metadata={"row_count": dg.MetadataValue.int(0)}
            )

    return _github_project_repos_is_fork_env_specific


# define the asset that gets the repo description for a repo
# to accomodate multiple environments, we will use a factory function
def create_project_repos_description_asset(env_prefix: str):
    """
    Factory function to create the project_repos_description asset
    with an environment-specific key_prefix.
    """
    @dg.asset(
        key_prefix=env_prefix,  # <<< This is the key change for namespacing
        name="project_repos_description", # This is the base name of the asset
        required_resource_keys={"cloud_sql_postgres_resource", "active_env_config", "github_api"},
        group_name="ingestion", # Group name
        tags={"github_api": "True"},
    )
    def _project_repos_description_env_specific(context, config: GithubAssetConfig) -> dg.MaterializeResult:
        # Get the cloud sql postgres resource
        cloud_sql_engine = context.resources.cloud_sql_postgres_resource
        env_config = context.resources.active_env_config  
        raw_schema = env_config["raw_schema"]  
        clean_schema = env_config["clean_schema"] 

        # Access resources from the context object
        github_api = context.resources.github_api

        # tell the user what environment they are running in
        context.log.info(f"------************** Process is running in {env_config['env']} environment. *****************---------")

        # get the github personal access token
        gh_pat = github_api.get_client(config.key_name)

        def get_non_github_repo_description(repo_url, repo_source):

            print(f"processing non-githubrepo: {repo_url}")

            # add a 1 second delay to avoid rate limiting
            # note: this is simplified solution but there are not many non-github repos
            time.sleep(0.5)

            if repo_source == "bitbucket":
                # Extract owner and repo_slug from the URL
                try:
                    parts = repo_url.rstrip('/').split('/')
                    owner = parts[-2]
                    repo_slug = parts[-1]
                    if '.' in repo_slug:
                        repo_slug = repo_slug.split('.')[0]
                except IndexError:
                    print(f"Invalid Bitbucket URL format: {repo_url}")
                    return None

                try:
                    # Construct the correct Bitbucket API endpoint
                    api_url = f"https://api.bitbucket.org/2.0/repositories/{owner}/{repo_slug}"

                    response = requests.get(api_url)

                    # check if the response is successful
                    response.raise_for_status()

                    repo_description = response['description']

                    # Get the repo description field
                    return repo_description

                except requests.exceptions.RequestException as e:
                    print(f"Error fetching data from Bitbucket API: {e}")
                    return None
                except KeyError as e:
                    print(f"Error: missing key in response.  Key: {e}")
                    return None
                except Exception as e:
                    print(f"An unexpected error has occurred: {e}")
                    return None

            elif repo_source == "gitlab":
                try:
                    parts = repo_url.rstrip('/').split('/')
                    project_path = "/".join(parts[3:])
                    project_path_encoded = requests.utils.quote(project_path, safe='')
                except IndexError:
                    print(f"Invalid GitLab URL format: {repo_url}")
                    return None

                api_url = f"https://gitlab.com/api/v4/projects/{project_path_encoded}"  

                try:
                    response = requests.get(api_url)  # No headers needed for unauthenticated access
                    response.raise_for_status()

                    # return the description
                    return response.json()['description']
                except requests.exceptions.RequestException as e:
                    print(f"Error fetching data from GitLab API: {e}")
                    return None
                except KeyError as e:
                    print(f"Error: missing key in response.  Key: {e}") 
                    return None
                except Exception as e:
                    print(f"An unexpected error has occurred: {e}")
                    return None
            else:
                return None

        def get_github_repo_description(repo_urls, gh_pat):
            """
            Queries the repo description for a GitHub repository using the GraphQL API.

            Args:
                repo_urls: A list of GitHub repository URLs.

            Returns:
                A dictionary mapping each repository URL to the repo description.
            """

            if not repo_urls:  # Handle empty input list
                return [], 0

            api_url = "https://api.github.com/graphql"
            headers = {"Authorization": f"bearer {gh_pat}"}
            results = {}  # Store results: {url: repo_description}
            batch_size = 150  # Adjust as needed
            cpu_time_used = 0
            real_time_used = 0
            real_time_window = 60
            cpu_time_limit = 50
            count_403_errors = 0
            count_502_errors = 0
            batch_time_history = []

            for i in range(0, len(repo_urls), batch_size):
                print(f"processing batch: {i} - {i + batch_size}")
                # calculate the time it takes to process the batch
                start_time = time.time()
                batch = repo_urls[i:i + batch_size]
                processed_in_batch = set()  # Track successfully processed repos *within this batch*
                query = "query ("  # Start the query definition
                variables = {}

                # 1. Declare variables in the query definition
                for j, repo_url in enumerate(batch):
                    try:
                        parts = repo_url.rstrip('/').split('/')
                        owner = parts[-2]
                        name = parts[-1]
                    except IndexError:
                        print(f"Invalid GitHub URL format: {repo_url}")
                        # don't return here, return errors at end of batch
                        continue

                    query += f"$owner{j}: String!, $name{j}: String!,"  # Declare variables
                    variables[f"owner{j}"] = owner
                    variables[f"name{j}"] = name

                query = query.rstrip(",")  # Remove trailing comma
                query += ") {\n"  # Close the variable declaration

                # 2. Construct the query body (using the declared variables)
                for j, repo_url in enumerate(batch):
                    query += f"""  repo{j}: repository(owner: $owner{j}, name: $name{j}) {{
                        description
                    }}\n"""

                query += "}"

                base_delay = 1
                max_delay = 60
                max_retries = 8

                for attempt in range(max_retries):
                    print(f"attempt: {attempt}")
                    
                    try:
                        if cpu_time_used >= cpu_time_limit and real_time_used < real_time_window:
                            extra_delay = (cpu_time_used - cpu_time_limit) / 2
                            extra_delay = max(1, extra_delay)
                            print(f"CPU time limit reached. Delaying for {extra_delay:.2f} seconds.")
                            time.sleep(extra_delay)
                            print(f"resetting cpu_time_used and real_time_used to 0")
                            cpu_time_used = 0
                            real_time_used = 0
                            start_time = time.time()
                        elif real_time_used >= real_time_window and cpu_time_used < cpu_time_limit:
                            print(f"real time limit reached without CPU time limit reached. Resetting counts.")
                            cpu_time_used = 0
                            real_time_used = 0
                        elif real_time_used >= real_time_window and cpu_time_used >= cpu_time_limit:
                            print(f"real time limit reached. CPU time limit reached. Resetting counts.")
                            cpu_time_used = 0
                            real_time_used = 0
                        elif real_time_used < real_time_window and cpu_time_used < cpu_time_limit:
                            print('cpu time limit not reached. Continuing...')

                        response = requests.post(api_url, json={'query': query, 'variables': variables}, headers=headers)

                        time_since_start = time.time() - start_time
                        print(f"time_since_start: {time_since_start:.2f} seconds")
                        time.sleep(3)  # Consistent delay
                        
                        # use raise for status to catch errors
                        response.raise_for_status()
                        data = response.json()

                        if 'errors' in data:
                            print(f"Status Code: {response.status_code}")
                            # Extract rate limit information from headers
                            print(" \n resource usage tracking:")
                            rate_limit_info = {
                                'remaining': response.headers.get('x-ratelimit-remaining'),
                                'used': response.headers.get('x-ratelimit-used'),
                                'reset': response.headers.get('x-ratelimit-reset'),
                                'retry_after': response.headers.get('retry-after')
                            }
                            print(f"Rate Limit Info: {rate_limit_info}\n")

                            for error in data['errors']:
                                if error['type'] == 'RATE_LIMITED':
                                    reset_at = response.headers.get('X-RateLimit-Reset')
                                    if reset_at:
                                        delay = int(reset_at) - int(time.time()) + 1
                                        delay = max(1, delay)
                                        delay = min(delay, max_delay)
                                        print(f"Rate limited.  Waiting for {delay} seconds...")
                                        time.sleep(delay)
                                        continue  # Retry the entire batch
                                else:
                                    print(f"GraphQL Error: {error}") #Print all the errors.

                        # write the url and description to the database
                        if 'data' in data:
                            for j, repo_url in enumerate(batch):
                                if repo_url in processed_in_batch:  # CRUCIAL CHECK
                                    continue  # Skip if already processed

                                repo_data = data['data'].get(f'repo{j}')
                                if repo_data:
                                    results[repo_url] = repo_data['description']
                                    processed_in_batch.add(repo_url)  # Mark as processed
                                else:
                                    print(f"repo_data is empty for repo: {repo_url}\n")
                                    # don't return here, return errors at end of batch
                        break

                    except requests.exceptions.RequestException as e:
                        print(f"there was a request exception on attempt: {attempt}\n")
                        print(f"procesing batch: {batch}\n")
                        print(f"Status Code: {response.status_code}")

                        # Extract rate limit information from headers
                        print(" \n resource usage tracking:")
                        rate_limit_info = {
                            'remaining': response.headers.get('x-ratelimit-remaining'),
                            'used': response.headers.get('x-ratelimit-used'),
                            'reset': response.headers.get('x-ratelimit-reset'),
                            'retry_after': response.headers.get('retry-after')
                        }
                        print(f"Rate Limit Info: {rate_limit_info}\n")

                        print(f"the error is: {e}\n")
                        if attempt == max_retries - 1:
                            print(f"Max retries reached or unrecoverable error for batch. Giving up.")
                            # don't return here, return errors at end of batch
                            break

                        # rate limit handling
                        if isinstance(e, requests.exceptions.HTTPError):
                            if e.response.status_code in (502, 504):
                                count_502_errors += 1
                                print(f"This process has generated {count_502_errors} 502/504 errors in total.")
                                delay = 1
                                print(f"502/504 Bad Gateway. Waiting for {delay:.2f} seconds...")
                                time.sleep(delay)
                                continue
                            elif e.response.status_code in (403, 429):
                                count_403_errors += 1
                                print(f"This process has generated {count_403_errors} 403/429 errors in total.")
                                retry_after = e.response.headers.get('Retry-After')
                                if retry_after:
                                    delay = int(retry_after)
                                    print(f"Rate limited (REST - Retry-After). Waiting for {delay} seconds...")
                                    time.sleep(delay)
                                    continue
                                else:
                                    delay = 1 * (2 ** attempt) + random.uniform(0, 1)
                                    print(f"Rate limited (REST - Exponential Backoff). Waiting for {delay:.2f} seconds...")
                                    time.sleep(delay)
                                    continue
                        else:
                            delay = 1 * (2 ** attempt) + random.uniform(0, 1)
                            print(f"Request failed: {e}. Waiting for {delay:.2f} seconds...")
                            time.sleep(delay)

                    except KeyError as e:
                        print(f"KeyError: {e}. Response: {data}")
                        # Don't append here; handle errors at the end
                        break
                    except Exception as e:
                        print(f"An unexpected error occurred: {e}")
                        # Don't append here; handle errors at the end
                        break

                # Handle any repos that failed *all* retries (or were invalid URLs)
                for repo_url in batch:
                    if repo_url not in processed_in_batch:
                        results[repo_url] = None
                        print(f"adding repo to results after max retries, or was invalid url: {repo_url}")
                        processed_in_batch.add(repo_url)

                # calculate the time it takes to process the batch
                end_time = time.time()
                batch_time = end_time - start_time
                cpu_time_used += time_since_start
                real_time_used += batch_time
                batch_time_history.append(batch_time)
                if batch_time_history and len(batch_time_history) > 10:
                    print(f"average batch time: {sum(batch_time_history) / len(batch_time_history):.2f} seconds")
                print(f"batch {i} - {i + batch_size} completed. Total repos to process: {len(repo_urls)}")
                print(f"time taken to process batch {i}: {batch_time:.2f} seconds")
                print(f"Total CPU time used: {cpu_time_used:.2f} seconds")
                print(f"Total real time used: {real_time_used:.2f} seconds")

            return results, {
                'count_403_errors': count_403_errors,
                'count_502_errors': count_502_errors
            }

        # Execute the query
        with cloud_sql_engine.connect() as conn:

            # query the latest_distinct_project_repos table to get the distinct repo list
            result = conn.execute(
                text(f"""select repo, repo_source from {clean_schema}.latest_active_distinct_project_repos where is_active = true""")
                    )
            repo_df = pd.DataFrame(result.fetchall(), columns=result.keys())

        # Filter for GitHub URLs
        github_urls = repo_df[repo_df['repo_source'] == 'github']['repo'].tolist()

        # get github pat
        gh_pat = github_api.get_client(config.key_name)

        results = get_github_repo_description(github_urls, gh_pat)

        github_results = results[0]
        count_http_errors_github_api = results[1]

        # write results to pandas dataframe
        results_df = pd.DataFrame(github_results.items(), columns=['repo', 'description'])

        # now get non-github repos urls
        non_github_results_df = repo_df[repo_df['repo_source'] != 'github']

        # if non_github_urls is not empty, get repo description
        if not non_github_results_df.empty:
            print("found non-github repos. Getting repo description...")
            # apply distinct_repo_df['repo'] to get repo description
            non_github_results_df['description'] = non_github_results_df.apply(
                lambda row: get_non_github_repo_description(row['repo'], row['repo_source']), axis=1
            )

            # drop the repo_source column
            non_github_results_df = non_github_results_df.drop(columns=['repo_source'])

            # append non_github_urls to results_df
            results_df = pd.concat([results_df, non_github_results_df])

        # add unix datetime column
        results_df['data_timestamp'] = pd.Timestamp.now()

        # write results to database
        results_df.to_sql('latest_project_repos_description', cloud_sql_engine, if_exists='replace', index=False, schema=raw_schema)

        with cloud_sql_engine.connect() as conn:
            # capture asset metadata
            preview_query = text(f"select count(*) from {raw_schema}.latest_project_repos_description")
            result = conn.execute(preview_query)
            # Fetch all rows into a list of tuples
            row_count = result.fetchone()[0]

            preview_query = text(f"select * from {raw_schema}.latest_project_repos_description limit 10")
            result = conn.execute(preview_query)
            result_df = pd.DataFrame(result.fetchall(), columns=result.keys())

        return dg.MaterializeResult(
            metadata={
                "row_count": dg.MetadataValue.int(row_count),
                "preview": dg.MetadataValue.md(result_df.to_markdown(index=False)),
                "count_403_errors": dg.MetadataValue.int(count_http_errors_github_api['count_403_errors']),
                "count_502_errors": dg.MetadataValue.int(count_http_errors_github_api['count_502_errors'])
            }
        )

    return _project_repos_description_env_specific # Return the decorated function


MAX_README_LENGTH = 50000  # Maximum characters to store for a README
def create_project_repos_readmes_asset(env_prefix: str):
    """
    Factory function to create the project_repos_readmes asset
    with an environment-specific key_prefix.
    This asset fetches README files from various repository sources,
    cleaning them of images/links and truncating if they exceed a defined maximum length.
    """
    @dg.asset(
        key_prefix=env_prefix,
        name="project_repos_readmes",
        required_resource_keys={"cloud_sql_postgres_resource", "active_env_config", "github_api"},
        group_name="ingestion",
        tags={"github_api": "True"},
        description="""
        This asset fetches README files from all active repositories,
        cleaning them of images/links and truncating if they exceed a defined maximum length.
        """
    )
    def _project_repos_readmes_env_specific(context, config: GithubAssetConfig) -> dg.MaterializeResult:
        cloud_sql_engine = context.resources.cloud_sql_postgres_resource
        env_config = context.resources.active_env_config
        raw_schema = env_config["raw_schema"]
        clean_schema = env_config["clean_schema"]

        # Access resources from the context object
        github_api = context.resources.github_api

        context.log.info(f"------************** Process is running in {env_config['env']} environment. *****************---------")

        gh_pat = github_api.get_client(config.key_name)
        if not gh_pat:
            context.log.warning("GitHub Personal Access Token not found in environment variables.")

        readme_filenames_to_try = ["README.md", "readme.md", "README.rst", "README.txt"]

        def clean_readme_text(content: str) -> str:
            """Removes images and simplifies links in README content."""
            if not content:
                return ""

            # Remove NUL characters (\0x00)
            content = content.replace('\x00', '')
            
            # Remove Markdown images: ![alt text](image_url)
            # This regex handles various forms, including those with titles
            content = re.sub(r'!\[.*?\]\(.*?\)', '', content)
            
            # Remove HTML img tags: <img src="..." ...>
            content = re.sub(r'<img[^>]*>', '', content, flags=re.IGNORECASE)

            # Convert Markdown links to just their text: [link text](url) -> link text
            content = re.sub(r'\[([^\]]+)\]\(.*?\)', r'\1', content)
            
            # Attempt to simplify HTML links: <a href="...">link text</a> -> link text
            # This is a basic version, more complex HTML might need a proper parser
            content = re.sub(r'<a[^>]*>(.*?)<\/a>', r'\1', content, flags=re.IGNORECASE | re.DOTALL)

            return content

        def process_readme_content(content: str | None) -> tuple[str | None, bool]:
            """Cleans, then truncates content if too long, and returns content and truncation status."""
            if content is None:
                return None, False
            
            cleaned_content = clean_readme_text(content)
            
            if len(cleaned_content) > MAX_README_LENGTH:
                context.log.debug(f"Cleaned README content length {len(cleaned_content)} exceeds max {MAX_README_LENGTH}. Truncating.")
                return cleaned_content[:MAX_README_LENGTH], True
            return cleaned_content, False

        def fetch_readme_content_via_get(url: str) -> str | None:
            """Helper to fetch content from a direct URL."""
            try:
                time.sleep(0.2)
                response = requests.get(url, timeout=10)
                response.raise_for_status()
                return response.text
            except requests.exceptions.RequestException as e:
                context.log.warning(f"Failed to fetch {url}: {e}")
                return None

        def get_non_github_repo_readme(repo_url: str, repo_source: str) -> tuple[str | None, bool]:
            """
            Fetches README content for non-GitHub repositories.
            Returns cleaned content and a boolean indicating if it was truncated.
            """
            context.log.info(f"Processing non-GitHub repo: {repo_url} (Source: {repo_source})")
            time.sleep(0.5)

            for filename in readme_filenames_to_try:
                raw_content = None
                if repo_source == "bitbucket":
                    try:
                        parts = repo_url.rstrip('/').split('/')
                        owner = parts[-2]
                        repo_slug = parts[-1].replace(".git", "")
                        for branch in ["master", "main", "develop"]:
                            api_url = f"https://api.bitbucket.org/2.0/repositories/{owner}/{repo_slug}/src/{branch}/{filename}"
                            # context.log.debug(f"Trying Bitbucket URL: {api_url}")
                            raw_content = fetch_readme_content_via_get(api_url)
                            if raw_content:
                                context.log.debug(f"Found {filename} for Bitbucket repo {repo_url} on branch {branch}")
                                return process_readme_content(raw_content)
                    except IndexError:
                        context.log.warning(f"Invalid Bitbucket URL format: {repo_url}")
                        continue
                    except Exception as e:
                        context.log.warning(f"Unexpected error for Bitbucket repo {repo_url} with {filename}: {e}")
                        continue
                elif repo_source == "gitlab":
                    try:
                        parts = repo_url.rstrip('/').split('/')
                        project_path = "/".join(parts[3:]).replace(".git", "")
                        project_path_encoded = requests.utils.quote(project_path, safe='')
                        for branch in ["master", "main", "develop"]:
                            api_url = f"https://gitlab.com/api/v4/projects/{project_path_encoded}/repository/files/{requests.utils.quote(filename, safe='')}/raw?ref={branch}"
                            # context.log.debug(f"Trying GitLab URL: {api_url}")
                            raw_content = fetch_readme_content_via_get(api_url)
                            if raw_content:
                                context.log.debug(f"Found {filename} for GitLab repo {repo_url} on branch {branch}")
                                return process_readme_content(raw_content)
                    except IndexError:
                        context.log.warning(f"Invalid GitLab URL format: {repo_url}")
                        continue
                    except Exception as e:
                        context.log.warning(f"Unexpected error for GitLab repo {repo_url} with {filename}: {e}")
                        continue
            
            context.log.info(f"No README found for {repo_source} repo: {repo_url} after trying {readme_filenames_to_try}")
            return None, False


        def get_github_repo_readme(repo_urls: list[str], gh_pat_token: str | None) -> tuple[dict[str, tuple[str | None, bool]], dict]:
            """
            Queries the README file content for GitHub repositories using the GraphQL API.
            Returns:
                A dictionary mapping repo URL to a tuple of (cleaned README content, is_truncated).
                A dictionary with error counts.
            """
            if not repo_urls:
                return {}, {'count_403_errors': 0, 'count_502_errors': 0}
            
            if not gh_pat_token:
                context.log.error("GitHub PAT is missing. Cannot fetch GitHub READMEs.")
                return {url: (None, False) for url in repo_urls}, {'count_403_errors': 0, 'count_502_errors': 0}

            api_url = "https://api.github.com/graphql"
            headers = {"Authorization": f"bearer {gh_pat_token}"}
            results: dict[str, tuple[str | None, bool]] = {} 
            batch_size = 55
            
            count_403_errors = 0
            count_502_errors = 0
            
            context.log.info(f"Starting GitHub README fetch for {len(repo_urls)} URLs.")

            for i in range(0, len(repo_urls), batch_size):
                batch_start_time = time.time()
                batch = repo_urls[i:i + batch_size]
                processed_in_batch = set() 
                
                variables = {}
                final_query_parts = []
                repo_url_to_query_idx_map = {} 
                current_query_idx = 0

                for repo_url_original in batch:
                    try:
                        parts = repo_url_original.rstrip('/').split('/')
                        owner = parts[-2]
                        name = parts[-1].replace(".git", "")
                    except IndexError:
                        context.log.warning(f"Invalid GitHub URL format, skipping: {repo_url_original}")
                        results[repo_url_original] = (None, False) 
                        processed_in_batch.add(repo_url_original)
                        continue
                    
                    var_owner = f"owner{current_query_idx}"
                    var_name = f"name{current_query_idx}"
                    variables[var_owner] = owner
                    variables[var_name] = name
                    
                    repo_url_to_query_idx_map[repo_url_original] = current_query_idx

                    final_query_parts.append(f"""
                    repo{current_query_idx}: repository(owner: ${var_owner}, name: ${var_name}) {{
                        readmeMD: object(expression: "HEAD:README.md") {{ ... on Blob {{ text }} }}
                        readmemd: object(expression: "HEAD:readme.md") {{ ... on Blob {{ text }} }}
                        readmeRST: object(expression: "HEAD:README.rst") {{ ... on Blob {{ text }} }}
                        readmeTXT: object(expression: "HEAD:README.txt") {{ ... on Blob {{ text }} }}
                    }}""")
                    current_query_idx += 1
                
                if not final_query_parts: 
                    context.log.debug("No valid query parts for this GitHub batch.")
                    continue

                query_variable_definitions = ", ".join([f"$owner{k}: String!, $name{k}: String!" for k in range(current_query_idx)])
                full_query = f"query ({query_variable_definitions}) {{\n" + "\n".join(final_query_parts) + "\n}"
                
                context.log.info(f"Executing GitHub GraphQL batch query for {len(final_query_parts)} repos.")

                max_retries = 7
                base_delay = 2

                for attempt in range(max_retries):
                    try:
                        response = requests.post(api_url, json={'query': full_query, 'variables': variables}, headers=headers, timeout=30)
                        response.raise_for_status()
                        data = response.json()

                        # Handle errors, but don't immediately fail the whole batch for NOT_FOUND errors.
                        if 'errors' in data and data['errors']:
                            is_rate_limited = False
                            for error in data['errors']:
                                # Log all GraphQL errors for visibility
                                context.log.warning(f"GitHub GraphQL Error: {error.get('message', str(error))}")
                                if error.get('type') == 'RATE_LIMITED':
                                    is_rate_limited = True
                                    count_403_errors +=1 
                                    delay_duration = response.headers.get('Retry-After', base_delay * (2 ** attempt) + random.uniform(0,1))
                                    delay_duration = min(float(delay_duration), 60) 
                                    context.log.debug(f"Rate limited by GitHub. Retrying in {delay_duration:.2f}s (Attempt {attempt+1}/{max_retries})")
                                    time.sleep(float(delay_duration))
                                    break 
                            if is_rate_limited:
                                continue 
                            # if other errors (like NOT_FOUND) exist, do not break. Handle them in the data step


                        if 'data' in data:
                            for repo_url_original, query_idx in repo_url_to_query_idx_map.items():
                                if repo_url_original in processed_in_batch:
                                    continue 

                                repo_key = f'repo{query_idx}'
                                repo_api_data = data['data'].get(repo_key) # This will be None if the repo was not found
                                raw_readme_content = None

                                # Run the logic if the repo was found and data is not null
                                if repo_api_data:
                                    if repo_api_data.get('readmeMD') and repo_api_data['readmeMD'].get('text') is not None:
                                        raw_readme_content = repo_api_data['readmeMD']['text']
                                    elif repo_api_data.get('readmemd') and repo_api_data['readmemd'].get('text') is not None:
                                        raw_readme_content = repo_api_data['readmemd']['text']
                                    elif repo_api_data.get('readmeRST') and repo_api_data['readmeRST'].get('text') is not None:
                                        raw_readme_content = repo_api_data['readmeRST']['text']
                                    elif repo_api_data.get('readmeTXT') and repo_api_data['readmeTXT'].get('text') is not None:
                                        raw_readme_content = repo_api_data['readmeTXT']['text']
                                    
                                    content, is_truncated = process_readme_content(raw_readme_content) # Processing happens here
                                    results[repo_url_original] = (content, is_truncated)
                                    
                                    if content is None: # After cleaning, content could become None/empty if it was only images/links
                                        context.log.debug(f"No textual README content found for GitHub repo: {repo_url_original} after cleaning.")
                                    else:
                                        log_msg = f"Fetched and processed README for GitHub repo: {repo_url_original} (length: {len(content)})"
                                        if is_truncated:
                                            log_msg += " (truncated)"
                                        context.log.debug(log_msg)
                                else:
                                    context.log.debug(f"No data returned for GitHub repo {repo_url_original} in batch response (repo url may not be active or not found). Storing None.")
                                    results[repo_url_original] = (None, False)
                                processed_in_batch.add(repo_url_original) # Mark as processed whether successful or not

                            # If we successfully processed the data part of the response, we can exit the retry loop.
                            break 

                    except requests.exceptions.HTTPError as e:
                        context.log.warning(f"HTTPError on attempt {attempt+1} for GitHub batch: {e}. Status: {e.response.status_code}")
                        if e.response.status_code in (502, 504):
                            count_502_errors += 1
                            delay = base_delay * (2 ** attempt) + random.uniform(0, 1)
                            context.log.warning(f"GitHub API 502/504 error. Retrying in {delay:.2f}s...")
                            time.sleep(delay)
                        elif e.response.status_code in (403, 429):
                            count_403_errors += 1
                            retry_after = e.response.headers.get('Retry-After')
                            delay = float(retry_after) if retry_after else (base_delay * (2 ** attempt) + random.uniform(0, 1))
                            delay = min(delay, 60)
                            context.log.warning(f"GitHub API 403/429 error. Retrying in {delay:.2f}s...")
                            time.sleep(delay)
                        else:
                            context.log.warning(f"Unhandled HTTPError for GitHub batch, not retrying this batch. Error: {e}")
                            # handle the missing repo url in cleanup step below. Just break here. 
                            break 
                    except requests.exceptions.RequestException as e:
                        context.log.warning(f"RequestException on attempt {attempt+1} for GitHub batch: {e}. Not retrying this batch.")
                        # handle the missing repo url in cleanup step below. Just break here. 
                        break 
                    except Exception as e:
                        context.log.warning(f"Unexpected error during GitHub API call on attempt {attempt+1}: {e}. Not retrying this batch.")
                        # handle the missing repo url in cleanup step below. Just break here. 
                        break

                # Final check for any repos in the batch that were never processed (e.g., due to repeated HTTP errors, or other network issues)
                for repo_url_original in batch: 
                    if repo_url_original not in processed_in_batch: 
                        context.log.debug(f"GitHub repo {repo_url_original} failed all attempts or was invalid. Storing (None, False) for README.")
                        results[repo_url_original] = (None, False)
                        processed_in_batch.add(repo_url_original) # Ensure it's marked to avoid duplicate processing

                batch_duration = time.time() - batch_start_time
                context.log.info(f"GitHub batch {i//batch_size + 1} processed in {batch_duration:.2f}s. Total results accumulated: {len(results)}/{len(repo_urls)}")
                time.sleep(1)

            return results, {'count_403_errors': count_403_errors, 'count_502_errors': count_502_errors}

        # Main asset logic
        with cloud_sql_engine.connect() as conn:
            query_text = f"""
                SELECT repo, repo_source 
                FROM {clean_schema}.latest_active_distinct_project_repos_with_code
            """
            result = conn.execute(text(query_text))
            repo_df = pd.DataFrame(result.fetchall(), columns=result.keys())

        if repo_df.empty:
            context.log.info("No active repositories found to process.")
            return dg.MaterializeResult(
                metadata={
                    "row_count": 0, "preview": dg.MetadataValue.md("No active repositories found."),
                    "github_api_403_errors": 0, "github_api_502_errors": 0
                }
            )

        github_urls = repo_df[repo_df['repo_source'] == 'github']['repo'].tolist()
        github_readmes_data, github_errors = {}, {'count_403_errors': 0, 'count_502_errors': 0}
        if github_urls:
            github_readmes_data, github_errors = get_github_repo_readme(github_urls, gh_pat)
        
        all_results_list = []

        for repo_url, (content, is_truncated) in github_readmes_data.items():
            all_results_list.append({'repo': repo_url, 'readme_content': content, 'is_truncated': is_truncated})

        non_github_df = repo_df[repo_df['repo_source'] != 'github']
        if not non_github_df.empty:
            context.log.info(f"Processing {len(non_github_df)} non-GitHub repositories for READMEs...")
            for _, row in non_github_df.iterrows():
                repo_url = row['repo']
                repo_source = row['repo_source']
                if repo_url not in github_readmes_data: 
                    content, is_truncated = get_non_github_repo_readme(repo_url, repo_source)
                    all_results_list.append({'repo': repo_url, 'readme_content': content, 'is_truncated': is_truncated})
        
        results_df = pd.DataFrame(all_results_list)
        
        if results_df.empty:
            context.log.info("No README content was fetched for any repository.")
            results_df = pd.DataFrame(columns=['repo', 'readme_content', 'is_truncated', 'data_timestamp'])
        else:
            results_df['is_truncated'] = results_df['is_truncated'].astype(bool)


        results_df['data_timestamp'] = pd.Timestamp.now(tz='UTC')
        results_df = results_df.drop_duplicates(subset=['repo'], keep='first')

        target_table_name = "latest_project_repos_readmes" 
        try:
            dtype_mapping = {
                'repo': sqlalchemy.types.Text,
                'readme_content': sqlalchemy.types.Text,
                'is_truncated': sqlalchemy.types.Boolean,
                'data_timestamp': sqlalchemy.types.TIMESTAMP(timezone=False) 
            }

            results_df.to_sql(
                target_table_name,
                cloud_sql_engine,
                if_exists='replace', 
                index=False,
                schema=raw_schema,
                dtype=dtype_mapping
            )
            context.log.info(f"Successfully wrote {len(results_df)} READMEs to {raw_schema}.{target_table_name}")
        except Exception as e:
            context.log.error(f"Error writing READMEs to database: {e}")
            context.log.error(f"DataFrame info before to_sql: {results_df.info()}")


        row_count = 0
        preview_df_md = "Could not generate preview or table is empty."
        try:
            with cloud_sql_engine.connect() as conn:
                count_query = text(f"SELECT COUNT(*) FROM {raw_schema}.{target_table_name}")
                db_row_count_result = conn.execute(count_query).scalar_one_or_none()
                row_count = db_row_count_result if db_row_count_result is not None else 0

                if row_count > 0:
                    preview_query_text = f"""
                        SELECT repo, 
                               CASE 
                                   WHEN readme_content IS NULL THEN 0 
                                   ELSE LENGTH(readme_content) 
                               END as readme_length, 
                               is_truncated,
                               data_timestamp 
                        FROM {raw_schema}.{target_table_name} LIMIT 10
                    """
                    preview_result = conn.execute(text(preview_query_text))
                    preview_df = pd.DataFrame(preview_result.fetchall(), columns=preview_result.keys())
                    preview_df_md = preview_df.to_markdown(index=False)
                else:
                     preview_df_md = "Table is empty after write attempt or does not exist."
        except Exception as e:
            context.log.error(f"Failed to generate metadata from database: {e}")
            preview_df_md = f"Error generating preview: {e}"

        return dg.MaterializeResult(
            metadata={
                "row_count": dg.MetadataValue.int(row_count),
                "preview": dg.MetadataValue.md(preview_df_md),
                "github_api_403_errors": dg.MetadataValue.int(github_errors.get('count_403_errors',0)),
                "github_api_502_errors": dg.MetadataValue.int(github_errors.get('count_502_errors',0)),
                "max_readme_length": dg.MetadataValue.int(MAX_README_LENGTH)
            }
        )
    return _project_repos_readmes_env_specific

# Extensible configuration for package manager files
PACKAGE_FILES_TO_TRY = {
    "npm": ["package.json"],
    "pypi": ["pyproject.toml", "setup.py", "setup.cfg"],
    "maven": ["pom.xml"],
    "gradle": ["build.gradle", "build.gradle.kts"],
    "gomod": ["go.mod"],
    "cargo": ["Cargo.toml"],
    "composer": ["composer.json"],
    "rubygems": ["Gemfile", ".gemspec"],
}
def create_project_repos_package_files_asset(env_prefix: str):
    """
    Factory function to create the project_repos_package_files asset.
    This asset finds and fetches package manager configuration files for all active repos.
    """
    @dg.asset(
        key_prefix=env_prefix,
        name="project_repos_package_files",
        required_resource_keys={"cloud_sql_postgres_resource", "active_env_config", "github_api"},
        group_name="ingestion",
        tags={"github_api": "True"},
        description="""
        This asset searches for various package manager files (package.json, pyproject.toml, etc.)
        across all active repositories and stores their content.
        """
    )
    def _project_repos_package_files_env_specific(context, config: GithubAssetConfig) -> dg.MaterializeResult:
        cloud_sql_engine = context.resources.cloud_sql_postgres_resource
        env_config = context.resources.active_env_config
        raw_schema = env_config["raw_schema"]
        clean_schema = env_config["clean_schema"]

        # Access resources from the context object
        github_api = context.resources.github_api

        context.log.info(f"------************** Process is running in {env_config['env']} environment. *****************---------")

        gh_pat = github_api.get_client(config.key_name)
        if not gh_pat:
            context.log.warning("GitHub Personal Access Token not found.")

        def fetch_content_via_get(url: str) -> str | None:
            """Helper to fetch content from a direct URL."""
            try:
                # A smaller delay is fine here as it's part of a larger loop
                time.sleep(0.1)
                response = requests.get(url, timeout=10)
                response.raise_for_status()
                # Clean NUL characters that can break text processing
                return response.text.replace('\x00', '')
            except requests.exceptions.RequestException:
                # This is expected if a file doesn't exist, so no warning needed
                return None

        def get_non_github_package_files(repo_url: str, repo_source: str) -> list[dict]:
            """
            Fetches package manager files for non-GitHub repositories.
            Returns a list of found files, each as a dictionary.
            """
            context.log.debug(f"Processing non-GitHub repo: {repo_url} (Source: {repo_source})")
            found_files = []
            time.sleep(0.2) # Small delay between processing each non-github repo

            for manager, filenames in PACKAGE_FILES_TO_TRY.items():
                for filename in filenames:
                    raw_content = None
                    if repo_source == "bitbucket":
                        try:
                            parts = repo_url.rstrip('/').split('/')
                            owner, repo_slug = parts[-2], parts[-1].replace(".git", "")
                            for branch in ["main", "master"]:
                                api_url = f"https://api.bitbucket.org/2.0/repositories/{owner}/{repo_slug}/src/{branch}/{filename}"
                                raw_content = fetch_content_via_get(api_url)
                                if raw_content: break
                        except (IndexError, Exception): continue
                    elif repo_source == "gitlab":
                        try:
                            project_path = "/".join(repo_url.rstrip('/').split('/')[3:]).replace(".git", "")
                            project_path_encoded = requests.utils.quote(project_path, safe='')
                            for branch in ["main", "master"]:
                                api_url = f"https://gitlab.com/api/v4/projects/{project_path_encoded}/repository/files/{requests.utils.quote(filename, safe='')}/raw?ref={branch}"
                                raw_content = fetch_content_via_get(api_url)
                                if raw_content: break
                        except (IndexError, Exception): continue
                    
                    if raw_content:
                        context.log.info(f"Found '{filename}' for {repo_source} repo: {repo_url}")
                        found_files.append({
                            "package_manager": manager,
                            "file_name": filename,
                            "file_content": raw_content
                        })
            return found_files


        def get_github_package_files(repo_urls: list[str], gh_pat_token: str | None) -> tuple[list[dict], dict]:
            """
            Queries package manager files for GitHub repositories using the GraphQL API.
            Returns a list of found files and a dictionary with error counts.
            """
            if not repo_urls: return [], {}
            if not gh_pat_token:
                context.log.error("GitHub PAT is missing. Cannot fetch GitHub package files.")
                return [], {}

            api_url = "https://api.github.com/graphql"
            headers = {"Authorization": f"bearer {gh_pat_token}"}
            all_found_files = []
            batch_size = 40  # Smaller batch size due to potentially large query size
            errors = {'count_403_errors': 0, 'count_502_errors': 0}

            # Create a flat list of (alias, manager, filename, expression) for the query
            query_objects = []
            for manager, filenames in PACKAGE_FILES_TO_TRY.items():
                for filename in filenames:
                    alias = re.sub(r'[^a-zA-Z0-9_]', '_', filename)
                    query_objects.append((alias, manager, filename, f'HEAD:{filename}'))

            context.log.info(f"Starting GitHub package file fetch for {len(repo_urls)} URLs.")
            
            for i in range(0, len(repo_urls), batch_size):
                batch = repo_urls[i:i + batch_size]
                context.log.debug(f"Processing batch {i//batch_size + 1} of {len(repo_urls)//batch_size + 1}...")
                # every 1000 batches, print the progress
                if i % 1000 == 0:
                    context.log.info(f"Processing batch {i//batch_size + 1} of {len(repo_urls)//batch_size + 1}...")
                variables, query_parts = {}, []
                repo_url_map = {} # Maps repo_url to its query index (e.g., repo0, repo1)

                for idx, repo_url in enumerate(batch):
                    try:
                        owner, name = repo_url.rstrip('/').split('/')[-2:]
                        name = name.replace(".git", "")
                        var_owner, var_name = f"owner{idx}", f"name{idx}"
                        variables[var_owner], variables[var_name] = owner, name
                        repo_url_map[repo_url] = idx

                        # Build the dynamic query part for this repo
                        object_queries = "\n".join([f'{alias}: object(expression: "{expr}") {{ ... on Blob {{ text }} }}' for alias, _, _, expr in query_objects])
                        query_parts.append(f'repo{idx}: repository(owner: ${var_owner}, name: ${var_name}) {{\n{object_queries}\n}}')
                    except IndexError:
                        context.log.warning(f"Invalid GitHub URL format, skipping: {repo_url}")
                        continue
                
                if not query_parts: 
                    context.log.warning(f"No query parts found for batch {i//batch_size + 1} of {len(repo_urls)//batch_size + 1}. Skipping.")
                    continue

                var_defs = ", ".join([f"$owner{k}: String!, $name{k}: String!" for k in range(len(batch))])
                full_query = f"query ({var_defs}) {{\n" + "\n".join(query_parts) + "\n}"
                
                # Simplified retry logic based on the template
                max_retries, base_delay = 3, 2
                for attempt in range(max_retries):
                    try:
                        response = requests.post(api_url, json={'query': full_query, 'variables': variables}, headers=headers, timeout=45)
                        response.raise_for_status()
                        data = response.json()

                        if 'data' in data and data['data']:
                            for repo_url, idx in repo_url_map.items():
                                repo_api_data = data['data'].get(f'repo{idx}')
                                if repo_api_data:
                                    for alias, manager, filename, _ in query_objects:
                                        if repo_api_data.get(alias) and repo_api_data[alias].get('text') is not None:
                                            content = repo_api_data[alias]['text'].replace('\x00', '')
                                            all_found_files.append({
                                                "repo": repo_url,
                                                "package_manager": manager,
                                                "file_name": filename,
                                                "file_content": content
                                            })
                                            context.log.debug(f"Found '{filename}' for GitHub repo: {repo_url}")
                                else:
                                    context.log.warning(f"Could not find GitHub repo {repo_url} in batch response (repo url may not be active or not found). Skipping.")
                        break # Success
                    except requests.exceptions.RequestException as e:
                        context.log.warning(f"GraphQL request failed on attempt {attempt+1}: {e}")
                        time.sleep(base_delay * (2 ** attempt))

            return all_found_files, errors

        # Main asset logic
        with cloud_sql_engine.connect() as conn:
            repo_df = pd.DataFrame(conn.execute(text(f"SELECT repo, repo_source FROM {clean_schema}.latest_active_distinct_project_repos_with_code")).fetchall())

        if repo_df.empty:
            context.log.info("No active repositories found to process.")
            return dg.MaterializeResult(metadata={"row_count": 0})

        # Process GitHub repos
        github_urls = repo_df[repo_df['repo_source'] == 'github']['repo'].tolist()
        final_results_list, github_errors = get_github_package_files(github_urls, gh_pat)
        
        # Process non-GitHub repos
        non_github_df = repo_df[repo_df['repo_source'] != 'github']
        if not non_github_df.empty:
            context.log.info(f"Processing {len(non_github_df)} non-GitHub repositories...")
            for _, row in non_github_df.iterrows():
                repo_url, repo_source = row['repo'], row['repo_source']
                found_files = get_non_github_package_files(repo_url, repo_source)
                for file_info in found_files:
                    file_info['repo'] = repo_url
                    final_results_list.append(file_info)

        if not final_results_list:
            context.log.warning("No package manager files were found for any repository.")
            return dg.MaterializeResult(metadata={"row_count": 0})

        results_df = pd.DataFrame(final_results_list)
        results_df['data_timestamp'] = pd.Timestamp.now(tz='UTC')

        target_table_name = "latest_project_repos_package_files"
        try:
            dtype_mapping = {
                'repo': sqlalchemy.types.Text,
                'package_manager': sqlalchemy.types.Text,
                'file_name': sqlalchemy.types.Text,
                'file_content': sqlalchemy.types.Text,
                'data_timestamp': sqlalchemy.types.TIMESTAMP(timezone=False)
            }
            results_df.to_sql(target_table_name, cloud_sql_engine, if_exists='replace', index=False, schema=raw_schema, dtype=dtype_mapping)
            context.log.info(f"Successfully wrote {len(results_df)} package file entries to {raw_schema}.{target_table_name}")
        except Exception as e:
            context.log.error(f"Error writing package files to database: {e}")

        # Metadata for Dagster UI
        row_count = len(results_df)
        preview_df = results_df[['repo', 'package_manager', 'file_name']].head(10)

        return dg.MaterializeResult(
            metadata={
                "row_count": dg.MetadataValue.int(row_count),
                "preview": dg.MetadataValue.md(preview_df.to_markdown(index=False)),
                "github_api_403_errors": dg.MetadataValue.int(github_errors.get('count_403_errors',0)),
                "github_api_502_errors": dg.MetadataValue.int(github_errors.get('count_502_errors',0)),
                "package_managers_searched": dg.MetadataValue.text(", ".join(PACKAGE_FILES_TO_TRY.keys()))
            }
        )
    return _project_repos_package_files_env_specific


# Define the dictionary of contract application developmentframework config files to search for
CONFIG_FILES_TO_TRY = {
    "hardhat": ["hardhat.config.ts", "hardhat.config.js", "hardhat.config.cjs", "hardhat.config.mjs"],
    "foundry": ["foundry.toml"],
    "truffle": ["truffle-config.js", "truffle-config.json", "truffle-config.yaml", "truffle-config.yml"],
    "brownie": ["brownie-config.yaml", "brownie-config.yml"],
    "anchor": ["Anchor.toml"],
}

def create_project_repos_app_dev_framework_files_asset(env_prefix: str):
    """
    Factory function to create the project_repos_framework_files asset.
    This asset finds and fetches smart contract framework configuration files for all active repos.
    """
    @dg.asset(
        key_prefix=env_prefix,
        name="project_repos_app_dev_framework_files",
        required_resource_keys={"cloud_sql_postgres_resource", "active_env_config", "github_api"},
        group_name="ingestion",
        tags={"github_api": "True"},
        description="""
        This asset searches for various smart contract framework config files (hardhat.config.js, foundry.toml, etc.)
        across all active repositories and stores their content.
        """
    )
    def _project_repos_app_dev_framework_files_env_specific(context, config: GithubAssetConfig) -> dg.MaterializeResult:
        cloud_sql_engine = context.resources.cloud_sql_postgres_resource
        env_config = context.resources.active_env_config
        raw_schema = env_config["raw_schema"]
        clean_schema = env_config["clean_schema"]

        # Access resources from the context object
        github_api = context.resources.github_api

        context.log.info(f"------************** Process is running in {env_config['env']} environment. *****************---------")

        gh_pat = github_api.get_client(config.key_name)
        if not gh_pat:
            context.log.warning("GitHub Personal Access Token not found.")

        def fetch_content_via_get(url: str) -> str | None:
            """Helper to fetch content from a direct URL."""
            try:
                time.sleep(0.1)
                response = requests.get(url, timeout=10)
                response.raise_for_status()
                return response.text.replace('\x00', '')
            except requests.exceptions.RequestException:
                return None

        def get_non_github_framework_files(repo_url: str, repo_source: str) -> list[dict]:
            """
            Fetches framework config files for non-GitHub repositories.
            Returns a list of found files, each as a dictionary.
            """
            context.log.debug(f"Processing non-GitHub repo: {repo_url} (Source: {repo_source})")
            found_files = []
            time.sleep(0.2)

            # Use the CONFIG_FILES_TO_TRY dictionary
            for framework, filenames in CONFIG_FILES_TO_TRY.items():
                for filename in filenames:
                    raw_content = None
                    if repo_source == "bitbucket":
                        try:
                            parts = repo_url.rstrip('/').split('/')
                            owner, repo_slug = parts[-2], parts[-1].replace(".git", "")
                            for branch in ["main", "master"]:
                                api_url = f"https://api.bitbucket.org/2.0/repositories/{owner}/{repo_slug}/src/{branch}/{filename}"
                                raw_content = fetch_content_via_get(api_url)
                                if raw_content: break
                        except (IndexError, Exception): continue
                    elif repo_source == "gitlab":
                        try:
                            project_path = "/".join(repo_url.rstrip('/').split('/')[3:]).replace(".git", "")
                            project_path_encoded = requests.utils.quote(project_path, safe='')
                            for branch in ["main", "master"]:
                                api_url = f"https://gitlab.com/api/v4/projects/{project_path_encoded}/repository/files/{requests.utils.quote(filename, safe='')}/raw?ref={branch}"
                                raw_content = fetch_content_via_get(api_url)
                                if raw_content: break
                        except (IndexError, Exception): continue
                    
                    if raw_content:
                        context.log.info(f"Found '{filename}' for {repo_source} repo: {repo_url}")
                        found_files.append({
                            "framework_name": framework, 
                            "file_name": filename,
                            "file_content": raw_content
                        })
            return found_files


        def get_github_framework_files(repo_urls: list[str], gh_pat_token: str | None) -> tuple[list[dict], dict]:
            """
            Queries framework config files for GitHub repositories using the GraphQL API.
            Returns a list of found files and a dictionary with error counts.
            """
            if not repo_urls: return [], {}
            if not gh_pat_token:
                context.log.error("GitHub PAT is missing. Cannot fetch GitHub framework files.")
                return [], {}

            api_url = "https://api.github.com/graphql"
            headers = {"Authorization": f"bearer {gh_pat_token}"}
            all_found_files = []
            batch_size = 40
            errors = {'count_403_errors': 0, 'count_502_errors': 0}

            query_objects = []
            # Use the CONFIG_FILES_TO_TRY dictionary
            for framework, filenames in CONFIG_FILES_TO_TRY.items():
                for filename in filenames:
                    alias = re.sub(r'[^a-zA-Z0-9_]', '_', filename)
                    query_objects.append((alias, framework, filename, f'HEAD:{filename}'))

            context.log.info(f"Starting GitHub framework file fetch for {len(repo_urls)} URLs.")
            
            for i in range(0, len(repo_urls), batch_size):
                batch = repo_urls[i:i + batch_size]
                if i % 1000 == 0:
                    context.log.info(f"Processing batch {i//batch_size + 1} of {len(repo_urls)//batch_size + 1}...")

                variables, query_parts, repo_url_map = {}, [], {}
                for idx, repo_url in enumerate(batch):
                    try:
                        owner, name = repo_url.rstrip('/').split('/')[-2:]
                        name = name.replace(".git", "")
                        variables[f"owner{idx}"], variables[f"name{idx}"] = owner, name
                        repo_url_map[repo_url] = idx
                        object_queries = "\n".join([f'{alias}: object(expression: "{expr}") {{ ... on Blob {{ text }} }}' for alias, _, _, expr in query_objects])
                        query_parts.append(f'repo{idx}: repository(owner: $owner{idx}, name: $name{idx}) {{\n{object_queries}\n}}')
                    except IndexError:
                        context.log.warning(f"Invalid GitHub URL format, skipping: {repo_url}")
                        continue
                
                if not query_parts: continue
                var_defs = ", ".join([f"$owner{k}: String!, $name{k}: String!" for k in range(len(batch))])
                full_query = f"query ({var_defs}) {{\n" + "\n".join(query_parts) + "\n}"
                
                max_retries, base_delay = 7, 2
                for attempt in range(max_retries):
                    try:
                        response = requests.post(api_url, json={'query': full_query, 'variables': variables}, headers=headers, timeout=45)
                        response.raise_for_status()
                        data = response.json()
                        if 'data' in data and data['data']:
                            for repo_url, idx in repo_url_map.items():
                                repo_api_data = data['data'].get(f'repo{idx}')
                                if repo_api_data:
                                    for alias, framework, filename, _ in query_objects:
                                        if repo_api_data.get(alias) and repo_api_data[alias].get('text') is not None:
                                            content = repo_api_data[alias]['text'].replace('\x00', '')
                                            all_found_files.append({
                                                "repo": repo_url,
                                                "framework_name": framework, 
                                                "file_name": filename,
                                                "file_content": content
                                            })
                                            context.log.debug(f"Found '{filename}' for GitHub repo: {repo_url}")
                        break 
                    except requests.exceptions.RequestException as e:
                        context.log.warning(f"GraphQL request failed on attempt {attempt+1}: {e}")
                        time.sleep(base_delay * (2 ** attempt))

                # delay for 1 second to avoid rate limiting
                time.sleep(1)

            return all_found_files, errors

        # Main asset logic
        with cloud_sql_engine.connect() as conn:
            repo_df = pd.DataFrame(conn.execute(text(f"SELECT repo, repo_source FROM {clean_schema}.latest_active_distinct_project_repos_with_code")).fetchall())

        if repo_df.empty:
            context.log.info("No active repositories found to process.")
            return dg.MaterializeResult(metadata={"row_count": 0})

        github_urls = repo_df[repo_df['repo_source'] == 'github']['repo'].tolist()
        final_results_list, github_errors = get_github_framework_files(github_urls, gh_pat)
        
        non_github_df = repo_df[repo_df['repo_source'] != 'github']
        if not non_github_df.empty:
            context.log.info(f"Processing {len(non_github_df)} non-GitHub repositories...")
            for _, row in non_github_df.iterrows():
                repo_url, repo_source = row['repo'], row['repo_source']
                found_files = get_non_github_framework_files(repo_url, repo_source)
                for file_info in found_files:
                    file_info['repo'] = repo_url
                    final_results_list.append(file_info)

        if not final_results_list:
            context.log.warning("No framework config files were found for any repository.")
            return dg.MaterializeResult(metadata={"row_count": 0})

        results_df = pd.DataFrame(final_results_list)
        results_df['data_timestamp'] = pd.Timestamp.now(tz='UTC')

        target_table_name = "latest_project_repos_framework_files" 
        try:
            dtype_mapping = {
                'repo': sqlalchemy.types.Text,
                'framework_name': sqlalchemy.types.Text, 
                'file_name': sqlalchemy.types.Text,
                'file_content': sqlalchemy.types.Text,
                'data_timestamp': sqlalchemy.types.TIMESTAMP(timezone=False)
            }
            results_df.to_sql(target_table_name, cloud_sql_engine, if_exists='replace', index=False, schema=raw_schema, dtype=dtype_mapping)
            context.log.info(f"Successfully wrote {len(results_df)} framework file entries to {raw_schema}.{target_table_name}")
        except Exception as e:
            context.log.error(f"Error writing framework files to database: {e}")
            raise

        row_count = len(results_df)
        preview_df = results_df[['repo', 'framework_name', 'file_name']].head(10)

        return dg.MaterializeResult(
            metadata={
                "row_count": dg.MetadataValue.int(row_count),
                "preview": dg.MetadataValue.md(preview_df.to_markdown(index=False)),
                "github_api_403_errors": dg.MetadataValue.int(github_errors.get('count_403_errors',0)),
                "github_api_502_errors": dg.MetadataValue.int(github_errors.get('count_502_errors',0)),
                "frameworks_searched": dg.MetadataValue.text(", ".join(CONFIG_FILES_TO_TRY.keys()))
            }
        )
    return _project_repos_app_dev_framework_files_env_specific

# Define the dictionary of front-end development framework config files to search for
FRONTEND_CONFIG_FILES_TO_TRY = {
    # "webpack": ["webpack.common.js", "webpack.common.ts"],
    "vite": ["vite.config.ts", "vite.config.js"],
    "tailwind": ["tailwind.config.js", "tailwind.config.ts"],
    "vue": ["vue.config.js"],
    "next": ["next.config.js", "next.config.ts"],
    "nuxt": ["nuxt.config.ts", "nuxt.config.js"],
    "angular": ["angular.json"],
}
def create_project_repos_frontend_framework_files_asset(env_prefix: str):
    """
    Factory function to create the project_repos_frontend_framework_files asset.
    This asset finds and fetches front-end framework configuration files for all active repos.
    """
    @dg.asset(
        key_prefix=env_prefix,
        name="project_repos_frontend_framework_files",
        required_resource_keys={"cloud_sql_postgres_resource", "active_env_config", "github_api"},
        group_name="ingestion",
        tags={"github_api": "True"},
        description="""
        This asset searches for various front-end framework config files (webpack.config.js, vite.config.ts, etc.)
        across all active repositories and stores their content.
        """
    )
    def _project_repos_frontend_framework_files_env_specific(context, config: GithubAssetConfig) -> dg.MaterializeResult:
        cloud_sql_engine = context.resources.cloud_sql_postgres_resource
        env_config = context.resources.active_env_config
        raw_schema = env_config["raw_schema"]
        clean_schema = env_config["clean_schema"]

        # Access resources from the context object
        github_api = context.resources.github_api

        context.log.info(f"------************** Process is running in {env_config['env']} environment. *****************---------")

        gh_pat = github_api.get_client(config.key_name)
        if not gh_pat:
            context.log.warning("GitHub Personal Access Token not found.")

        def fetch_content_via_get(url: str) -> str | None:
            """Helper to fetch content from a direct URL."""
            try:
                time.sleep(0.1)
                response = requests.get(url, timeout=10)
                response.raise_for_status()
                return response.text.replace('\x00', '')
            except requests.exceptions.RequestException:
                return None

        def get_non_github_framework_files(repo_url: str, repo_source: str) -> list[dict]:
            """
            Fetches framework config files for non-GitHub repositories.
            Returns a list of found files, each as a dictionary.
            """
            context.log.debug(f"Processing non-GitHub repo: {repo_url} (Source: {repo_source})")
            found_files = []
            time.sleep(0.2)

            # Use the FRONTEND_CONFIG_FILES_TO_TRY dictionary
            for framework, filenames in FRONTEND_CONFIG_FILES_TO_TRY.items():
                for filename in filenames:
                    raw_content = None
                    if repo_source == "bitbucket":
                        try:
                            parts = repo_url.rstrip('/').split('/')
                            owner, repo_slug = parts[-2], parts[-1].replace(".git", "")
                            for branch in ["main", "master"]:
                                api_url = f"https://api.bitbucket.org/2.0/repositories/{owner}/{repo_slug}/src/{branch}/{filename}"
                                raw_content = fetch_content_via_get(api_url)
                                if raw_content: break
                        except (IndexError, Exception): continue
                    elif repo_source == "gitlab":
                        try:
                            project_path = "/".join(repo_url.rstrip('/').split('/')[3:]).replace(".git", "")
                            project_path_encoded = requests.utils.quote(project_path, safe='')
                            for branch in ["main", "master"]:
                                api_url = f"https://gitlab.com/api/v4/projects/{project_path_encoded}/repository/files/{requests.utils.quote(filename, safe='')}/raw?ref={branch}"
                                raw_content = fetch_content_via_get(api_url)
                                if raw_content: break
                        except (IndexError, Exception): continue
                    
                    if raw_content:
                        context.log.info(f"Found '{filename}' for {repo_source} repo: {repo_url}")
                        found_files.append({
                            "file_name": filename,
                            "file_content": raw_content
                        })
            return found_files


        def get_github_framework_files(repo_urls: list[str], gh_pat_token: str | None) -> tuple[list[dict], dict]:
            """
            Queries framework config files for GitHub repositories using the GraphQL API.
            Returns a list of found files and a dictionary with error counts.
            """
            if not repo_urls: return [], {}
            if not gh_pat_token:
                context.log.error("GitHub PAT is missing. Cannot fetch GitHub framework files.")
                return [], {}

            api_url = "https://api.github.com/graphql"
            headers = {"Authorization": f"bearer {gh_pat_token}"}
            all_found_files = []
            batch_size = 35
            errors = {'count_403_errors': 0, 'count_502_errors': 0}

            query_objects = []
            # Use the new FRONTEND_CONFIG_FILES_TO_TRY dictionary
            for framework, filenames in FRONTEND_CONFIG_FILES_TO_TRY.items():
                for filename in filenames:
                    alias = re.sub(r'[^a-zA-Z0-9_]', '_', filename)
                    query_objects.append((alias, framework, filename, f'HEAD:{filename}'))

            context.log.info(f"Starting GitHub front-end framework file fetch for {len(repo_urls)} URLs.")
            
            for i in range(0, len(repo_urls), batch_size):
                batch = repo_urls[i:i + batch_size]
                if i % 1000 == 0:
                    context.log.info(f"Processing batch {i//batch_size + 1} of {len(repo_urls)//batch_size + 1}...")

                variables, query_parts, repo_url_map = {}, [], {}
                for idx, repo_url in enumerate(batch):
                    try:
                        owner, name = repo_url.rstrip('/').split('/')[-2:]
                        name = name.replace(".git", "")
                        variables[f"owner{idx}"], variables[f"name{idx}"] = owner, name
                        repo_url_map[repo_url] = idx
                        object_queries = "\n".join([f'{alias}: object(expression: "{expr}") {{ ... on Blob {{ text }} }}' for alias, _, _, expr in query_objects])
                        query_parts.append(f'repo{idx}: repository(owner: $owner{idx}, name: $name{idx}) {{\n{object_queries}\n}}')
                    except IndexError:
                        context.log.warning(f"Invalid GitHub URL format, skipping: {repo_url}")
                        continue
                
                if not query_parts: 
                    continue
                var_defs = ", ".join([f"$owner{k}: String!, $name{k}: String!" for k in range(len(batch))])
                full_query = f"query ({var_defs}) {{\n" + "\n".join(query_parts) + "\n}"
                # if it is the first batch, print the full query
                if i == 0:
                    print(full_query)
                
                max_retries, base_delay = 7, 2
                for attempt in range(max_retries):
                    try:
                        response = requests.post(api_url, json={'query': full_query, 'variables': variables}, headers=headers, timeout=45)
                        response.raise_for_status()
                        data = response.json()
                        if 'data' in data and data['data']:
                            for repo_url, idx in repo_url_map.items():
                                repo_api_data = data['data'].get(f'repo{idx}')
                                if repo_api_data:
                                    for alias, framework, filename, _ in query_objects:
                                        if repo_api_data.get(alias) and repo_api_data[alias].get('text') is not None:
                                            content = repo_api_data[alias]['text'].replace('\x00', '')
                                            all_found_files.append({
                                                "repo": repo_url,
                                                "file_name": filename,
                                                "file_content": content
                                            })
                                            context.log.debug(f"Found '{filename}' for GitHub repo: {repo_url}")
                        break 
                    except requests.exceptions.RequestException as e:
                        context.log.warning(f"GraphQL request failed on attempt {attempt+1}: {e}")
                        time.sleep(base_delay * (2 ** attempt))
                
                time.sleep(1)

            return all_found_files, errors

        # Main asset logic
        with cloud_sql_engine.connect() as conn:
            repo_df = pd.DataFrame(conn.execute(text(f"SELECT repo, repo_source FROM {clean_schema}.latest_active_distinct_project_repos_with_code")).fetchall())

        if repo_df.empty:
            context.log.info("No active repositories found to process.")
            return dg.MaterializeResult(metadata={"row_count": 0})

        github_urls = repo_df[repo_df['repo_source'] == 'github']['repo'].tolist()
        final_results_list, github_errors = get_github_framework_files(github_urls, gh_pat)
        
        non_github_df = repo_df[repo_df['repo_source'] != 'github']
        if not non_github_df.empty:
            context.log.info(f"Processing {len(non_github_df)} non-GitHub repositories...")
            for _, row in non_github_df.iterrows():
                repo_url, repo_source = row['repo'], row['repo_source']
                found_files = get_non_github_framework_files(repo_url, repo_source)
                for file_info in found_files:
                    file_info['repo'] = repo_url
                    final_results_list.append(file_info)

        if not final_results_list:
            context.log.warning("No front-end framework config files were found for any repository.")
            return dg.MaterializeResult(metadata={"row_count": 0})

        results_df = pd.DataFrame(final_results_list)
        results_df['data_timestamp'] = pd.Timestamp.now(tz='UTC')

        # write to target table in raw schema
        target_table_name = "latest_project_repos_frontend_framework_files" 
        try:
            dtype_mapping = {
                'repo': sqlalchemy.types.Text,
                'file_name': sqlalchemy.types.Text,
                'file_content': sqlalchemy.types.Text,
                'data_timestamp': sqlalchemy.types.TIMESTAMP(timezone=False)
            }
            results_df.to_sql(target_table_name, cloud_sql_engine, if_exists='replace', index=False, schema=raw_schema, dtype=dtype_mapping)
            context.log.info(f"Successfully wrote {len(results_df)} front-end framework file entries to {raw_schema}.{target_table_name}")
        except Exception as e:
            context.log.error(f"Error writing front-end framework files to database: {e}")
            raise

        row_count = len(results_df)
        preview_df = results_df[['repo', 'file_name']].head(10)

        return dg.MaterializeResult(
            metadata={
                "row_count": dg.MetadataValue.int(row_count),
                "preview": dg.MetadataValue.md(preview_df.to_markdown(index=False)),
                "github_api_403_errors": dg.MetadataValue.int(github_errors.get('count_403_errors',0)),
                "github_api_502_errors": dg.MetadataValue.int(github_errors.get('count_502_errors',0)),
                "frameworks_searched": dg.MetadataValue.text(", ".join(FRONTEND_CONFIG_FILES_TO_TRY.keys())) # Updated metadata
            }
        )
    return _project_repos_frontend_framework_files_env_specific

# Define config files and exclusion keywords at a broader scope
CONFIG_FILES = [".readthedocs.yaml", "docusaurus.config.js", "conf.py", ".gitbook.yaml"]
KEYWORDS_TO_EXCLUDE = ["readme", "license", "contributors", "contribution", "changelog", "upgrading", "upgrade", "history", "changes", "contributing"]
def get_documentation_files(context: dg.OpExecutionContext, gh_pat: str | None, session: requests.Session, repo_url: str, repo_source: str) -> list[dict]:
    """
    Fetches documentation files for a single repository based on its source.
    Returns a list of found files, each as a dictionary.
    """
    found_files = []
    headers = {}
    if repo_source == "github" and gh_pat:
        headers = {"Authorization": f"bearer {gh_pat}"}
    
    try:
        owner, repo_name = repo_url.rstrip('/').replace(".git", "").split('/')[-2:]
        default_branch = "main"
        
        if repo_source == "github":
            # Fetches default branch
            api_url = f"https://api.github.com/repos/{owner}/{repo_name}"
            response = session.get(api_url, headers=headers, timeout=15)
            default_branch = response.json().get("default_branch", "master") if response.ok else "master"

        # --- 1. Get the recursive file tree ---
        file_paths = []
        if repo_source == "github":
            tree_url = f"https://api.github.com/repos/{owner}/{repo_name}/git/trees/{default_branch}?recursive=1"
            response = session.get(tree_url, headers=headers, timeout=30)
            response.raise_for_status()
            tree_data = response.json().get("tree", [])
            file_paths = [item['path'] for item in tree_data if item['type'] == 'blob']
        
        elif repo_source == "gitlab":
            # GitLab logic remains the same
            project_path_encoded = requests.utils.quote(f"{owner}/{repo_name}", safe='')
            tree_url = f"https://gitlab.com/api/v4/projects/{project_path_encoded}/repository/tree?recursive=true&per_page=100" # Note: GitLab API is paginated, this may not be exhaustive for >100 files
            response = session.get(tree_url, timeout=30)
            response.raise_for_status()
            file_paths = [item['path'] for item in response.json() if item['type'] == 'blob']
        
        if not file_paths:
            return []

        # --- 2. STRATEGY: FIND DOCS ROOT & FILTER FILE LIST ---
        docs_root = None
        for path in file_paths:
            path_lower = path.lower()
            if os.path.basename(path_lower) in CONFIG_FILES or ".vitepress/config.js" in path_lower:
                docs_root = os.path.dirname(path)
                # Handle case where config is in root, dirname returns empty string
                if docs_root == ".": docs_root = ""
                context.log.info(f"Found config file '{path}'. Docs root is '{docs_root or './'}' for {repo_url}")
                break
        
        files_to_process = []
        if docs_root is not None:
            # If a root was found, only process files within that directory.
            # Add a trailing slash for accurate `startswith` matching, unless it's the repo root.
            root_prefix = f"{docs_root}/" if docs_root else ""
            files_to_process = [
                p for p in file_paths
                if (
                    p.startswith(root_prefix) and
                    p.lower().endswith((".md", ".rst")) and
                    # filename exclusion logic
                    not any(keyword in os.path.basename(p.lower()) for keyword in KEYWORDS_TO_EXCLUDE)
                )
            ]

        # --- 3. Fetch content for the targeted files ---
        if len(files_to_process) > 0:
            context.log.info(f"Found {len(files_to_process)} documentation files to fetch for {repo_url}. Fetching...")

            for path in files_to_process:
                content_url = ""
                if repo_source == "github":
                    content_url = f"https://raw.githubusercontent.com/{owner}/{repo_name}/{default_branch}/{path}"
                elif repo_source == "gitlab":
                    project_path_encoded = requests.utils.quote(f"{owner}/{repo_name}", safe='')
                    path_encoded = requests.utils.quote(path, safe='')
                    content_url = f"https://gitlab.com/api/v4/projects/{project_path_encoded}/repository/files/{path_encoded}/raw?ref={default_branch}"

                if content_url:
                    time.sleep(0.1) # Rate limiting
                    content_response = session.get(content_url, headers=headers, timeout=20)
                    if content_response.status_code == 200:
                        found_files.append({
                            "repo": repo_url,
                            "file_name": os.path.basename(path),
                            "file_content": content_response.text.replace('\x00', '')
                        })
            
            context.log.info(f"Successfully fetched {len(found_files)} documentation files for {repo_url}.")
        else:
            found_files = []
    except requests.exceptions.RequestException as e:
        context.log.warning(f"Failed to process repo {repo_url}: {e}")
    except Exception as e:
        context.log.error(f"An unexpected error occurred for repo {repo_url}: {e}")

    return found_files
def create_project_repos_documentation_files_asset(env_prefix: str):
    """
    Factory function to create the project_repos_documentation_files asset.
    This asset finds and fetches documentation files (.md, .rst) for all active repos.
    """
    @dg.asset(
        key_prefix=env_prefix,
        name="project_repos_documentation_files",
        required_resource_keys={"cloud_sql_postgres_resource", "active_env_config", "github_api"},
        group_name="ingestion",
        tags={"github_api": "True"},
        description="""
        This asset searches for documentation files (*.md, *.rst) across all active repositories,
        excluding README.md and LICENSE.md, and stores their content.
        """
    )
    def _project_repos_documentation_files_env_specific(context, config: GithubAssetConfig) -> dg.MaterializeResult:
        cloud_sql_engine = context.resources.cloud_sql_postgres_resource
        env_config = context.resources.active_env_config
        raw_schema = env_config["raw_schema"]
        clean_schema = env_config["clean_schema"]

        # Access resources from the context object
        github_api = context.resources.github_api

        context.log.info(f"------************** Process is running in {env_config['env']} environment. *****************---------")

        gh_pat = github_api.get_client(config.key_name)
        if not gh_pat:
            context.log.warning("GitHub Personal Access Token not found.")

        # Create a session object with a retry policy
        session = requests.Session()
        retry_strategy = Retry(
            total=7,
            status_forcelist=[500, 502, 503, 504], # Retry on server-side errors
            backoff_factor=1
        )
        adapter = HTTPAdapter(max_retries=retry_strategy)
        session.mount("https://", adapter)
        session.mount("http://", adapter)

        with cloud_sql_engine.connect() as conn:
            repo_df = pd.DataFrame(conn.execute(text(f"""
                SELECT 
                    r.repo, r.repo_source 
                FROM 
                    {clean_schema}.latest_active_distinct_project_repos_with_code r
                LEFT JOIN {clean_schema}.latest_project_repos_is_fork f
                ON r.repo = f.repo
                WHERE f.is_fork = false
            """)).fetchall())

        if repo_df.empty:
            context.log.info("No active repositories found to process.")
            return dg.MaterializeResult(metadata={"row_count": 0})

        final_results_list = []
        total_repos = len(repo_df)
        context.log.info(f"Starting documentation file fetch for {total_repos} repositories...")
        for index, row in repo_df.iterrows():
            # Add a delay between processing each repository to respect rate limits
            time.sleep(0.5)
            repo_url, repo_source = row['repo'], row['repo_source']
            # print every 100 repos
            if (index + 1) % 100 == 0:
                context.log.info(f"Processing repo {index + 1}/{total_repos}: {repo_url}")
            final_results_list.extend(get_documentation_files(context, gh_pat, session, repo_url, repo_source))

        if not final_results_list:
            context.log.warning("No documentation files were found for any repository.")
            return dg.MaterializeResult(metadata={"row_count": 0})

        results_df = pd.DataFrame(final_results_list)
        results_df['data_timestamp'] = pd.Timestamp.now(tz='UTC')

        target_table_name = "latest_project_repos_documentation_files" 
        try:
            dtype_mapping = {
                'repo': sqlalchemy.types.Text,
                'file_name': sqlalchemy.types.Text,
                'file_content': sqlalchemy.types.Text,
                'data_timestamp': sqlalchemy.types.TIMESTAMP(timezone=False)
            }
            results_df.to_sql(target_table_name, cloud_sql_engine, if_exists='replace', index=False, schema=raw_schema, dtype=dtype_mapping)
            context.log.info(f"Successfully wrote {len(results_df)} documentation file entries to {raw_schema}.{target_table_name}")
        except Exception as e:
            context.log.error(f"Error writing documentation files to database: {e}")
            raise

        row_count = len(results_df)
        preview_df = results_df[['repo', 'file_name']].head(10)

        return dg.MaterializeResult(
            metadata={
                "row_count": dg.MetadataValue.int(row_count),
                "preview": dg.MetadataValue.md(preview_df.to_markdown(index=False)),
                "file_types_searched": dg.MetadataValue.text("*.md, *.rst")
            }
        )
    return _project_repos_documentation_files_env_specific

################################################### get repo contributors using github rest api ###################################################
# Define a constant for batch size
BATCH_SIZE = 50

# --- Helper Functions for ETag Management ---
def _create_etag_table_if_not_exists(context: dg.OpExecutionContext, schema: str, table_name: str):
    """Checks for and creates the ETag tracking table if it doesn't exist."""
    cloud_sql_engine = context.resources.cloud_sql_postgres_resource
    inspector = inspect(cloud_sql_engine)
    if not inspector.has_table(table_name, schema=schema):
        context.log.info(f"Table '{schema}.{table_name}' not found. Creating it...")
        with cloud_sql_engine.connect() as conn:
            conn.execute(text(f"""
                CREATE TABLE {schema}.{table_name} (
                    repo_url VARCHAR PRIMARY KEY,
                    etag VARCHAR,
                    data_timestamp TIMESTAMP WITHOUT TIME ZONE
                );
            """))
            conn.commit()
        context.log.info(f"Table '{schema}.{table_name}' created successfully.")

def _get_etags_from_db(context: dg.OpExecutionContext, schema: str, table_name: str, repo_urls: list) -> dict:
    """Fetches existing ETags for a list of repo URLs from the database."""
    if not repo_urls:
        return {}
    
    cloud_sql_engine = context.resources.cloud_sql_postgres_resource
    query = text(f"SELECT repo_url, etag FROM {schema}.{table_name} WHERE repo_url = ANY(:repo_urls)")
    
    with cloud_sql_engine.connect() as conn:
        result = conn.execute(query, {"repo_urls": repo_urls})
        return {row[0]: row[1] for row in result}

def _update_etags_in_db(context: dg.OpExecutionContext, schema:str, table_name: str, etags_to_update: dict):
    """Upserts ETags into the database using a temporary table method."""
    if not etags_to_update:
        return
        
    cloud_sql_engine = context.resources.cloud_sql_postgres_resource
    update_data = [
        {"repo_url": repo, "etag": etag, "data_timestamp": pd.Timestamp.now()}
        for repo, etag in etags_to_update.items()
    ]
    temp_table_name = f"temp_{table_name}_upsert"
    df = pd.DataFrame(update_data)

    with cloud_sql_engine.begin() as conn:
        df.to_sql(temp_table_name, conn, if_exists='replace', index=False)
        upsert_query = text(f"""
            INSERT INTO {schema}.{table_name} (repo_url, etag, data_timestamp)
            SELECT repo_url, etag, data_timestamp FROM {temp_table_name}
            ON CONFLICT (repo_url) DO UPDATE SET
                etag = EXCLUDED.etag,
                data_timestamp = EXCLUDED.data_timestamp;
        """)
        conn.execute(upsert_query)
        conn.execute(text(f"DROP TABLE {temp_table_name};"))
    context.log.info(f"Successfully upserted {len(etags_to_update)} ETags into '{schema}.{table_name}'.")


# define the asset that gets the contributors for a repo
# to accomodate multiple environments, we will use a factory function
def create_github_project_repos_contributors_asset(env_prefix: str):
    @dg.asset(
        key_prefix=env_prefix,
        name="github_project_repos_contributors",
        required_resource_keys={"cloud_sql_postgres_resource", "active_env_config", "github_api"},
        group_name="ingestion",
        tags={"github_api": "True"},
    )
    def _github_project_repos_contributors_env_specific(context, config: GithubAssetConfig) -> dg.MaterializeResult:
        env_config = context.resources.active_env_config  
        raw_schema = env_config["raw_schema"]  
        clean_schema = env_config["clean_schema"] 
        github_api = context.resources.github_api
        cloud_sql_engine = context.resources.cloud_sql_postgres_resource
        gh_pat = github_api.get_client(config.key_name)

        etag_table_name = "github_project_repos_contributors_etags"
        
        context.log.info(f"------************** Updated: this process is running in {env_config['env']} environment. *****************---------")
        context.log.info(f"Checking if etag table exists...")
        _create_etag_table_if_not_exists(context, raw_schema, etag_table_name)

        run_timestamp = pd.Timestamp.now()
        context.log.info(f"Run timestamp set to: {run_timestamp}")

        def get_next_page(response):
            link_header = response.headers.get('Link')
            if link_header:
                links = link_header.split(',')
                for link in links:
                    if 'rel="next"' in link:
                        return link.split(';')[0].strip().strip('<>')
            return None

        def get_contributors_for_repo(owner: str, repo_name: str, etag: str | None) -> tuple:
            api_url = f"https://api.github.com/repos/{owner}/{repo_name}/contributors"
            contributors_list = []
            max_retries = 7
            repo_full_name = f"{owner}/{repo_name}"
            headers = {"Authorization": f"Bearer {gh_pat}", "Accept": "application/vnd.github.v3+json"}
            if etag:
                headers["If-None-Match"] = etag
            params = {"per_page": 100, "anon": "true"}

            for attempt in range(max_retries):
                current_url = api_url
                first_page_response_headers = None
                while current_url:
                    try:
                        time.sleep(.5)
                        response = requests.get(current_url, headers=headers, params=params if current_url == api_url else None)
                        if current_url == api_url and response.status_code == 304:
                            context.log.info(f"[{repo_full_name}] Cache hit. Data not modified (304).")
                            return "not_modified", None, etag
                        if current_url == api_url:
                            first_page_response_headers = response.headers
                        response.raise_for_status()
                        if response.status_code == 204:
                            context.log.info(f"[{repo_full_name}] No contributors found (204).")
                            current_url = None
                            continue
                        contributors = response.json()
                        if isinstance(contributors, list):
                            contributors_list.extend(contributors)
                        current_url = get_next_page(response)
                    except requests.exceptions.RequestException as e:
                        status_code = getattr(e.response, 'status_code', None)

                        if status_code == 404:
                            context.log.warning(f"[{repo_full_name}] Repository not found (404). Will not retry.")
                            return "failed", None, None # Immediately exit for this repo

                        context.log.warning(f"[{repo_full_name}] Request failed on attempt {attempt + 1}/{max_retries}. Status: {status_code}. Error: {e}")
                        if attempt < max_retries - 1:
                            delay = (2 ** attempt) + random.uniform(0, 1)
                            time.sleep(delay)
                            break
                        else:
                            context.log.error(f"[{repo_full_name}] Max retries reached. Failing this repo.")
                            return "failed", None, None
                else:
                    new_etag = first_page_response_headers.get("ETag")
                    context.log.info(f"[{repo_full_name}] Successfully fetched {len(contributors_list)} contributors.")
                    return "updated", contributors_list, new_etag
            return "failed", None, None

        def write_batch_to_db(batch_data: list, timestamp: pd.Timestamp):
            if not batch_data: return 0
            context.log.info(f"Preparing to write batch of {len(batch_data)} records.")
            df_batch = pd.DataFrame(batch_data)
            df_batch['data_timestamp'] = timestamp
            try:
                with cloud_sql_engine.begin() as connection:
                    df_batch.to_sql('project_repos_contributors', connection, if_exists='append', index=False, schema=raw_schema, method='multi')
                context.log.info(f"Successfully wrote batch of {len(df_batch)} rows.")
                return len(df_batch)
            except SQLAlchemyError as e:
                context.log.error(f"Database error writing batch: {e}", exc_info=True)
                raise

        # --- Main Asset Logic ---
        with cloud_sql_engine.connect() as conn:
            query = text(f"SELECT repo FROM {clean_schema}.latest_active_distinct_project_repos WHERE is_active = true AND repo_source = 'github'")
            github_repos = [row[0] for row in conn.execute(query)]
        
        etags_from_db = _get_etags_from_db(context, raw_schema, etag_table_name, github_repos)
        current_batch, etags_to_update = [], {}
        total_rows_inserted, repos_processed, repos_updated, repos_skipped_304, repos_failed = 0, 0, 0, 0, 0

        for i, repo_url in enumerate(github_repos):
            repos_processed += 1
            context.log.info(f"\n--- Processing {i + 1}/{len(github_repos)}: {repo_url} ---")
            try:
                owner, repo_name = urlparse(repo_url).path.strip("/").split("/")
                existing_etag = etags_from_db.get(repo_url)
                status, contributors_list, new_etag = get_contributors_for_repo(owner, repo_name, existing_etag)
                
                if status == "updated":
                    repos_updated += 1
                    etags_to_update[repo_url] = new_etag
                    compressed_data = gzip.compress(json.dumps(contributors_list).encode('utf-8'))
                    current_batch.append({"repo": repo_url, "contributor_list": compressed_data})
                elif status == "not_modified":
                    repos_skipped_304 += 1
                    etags_to_update[repo_url] = new_etag
                elif status == "failed":
                    repos_failed += 1
                
                if len(current_batch) >= BATCH_SIZE:
                    total_rows_inserted += write_batch_to_db(current_batch, run_timestamp)
                    current_batch.clear()
            except Exception as e:
                repos_failed += 1
                context.log.error(f"An unexpected error occurred while processing {repo_url}: {e}", exc_info=True)
        
        if current_batch:
            total_rows_inserted += write_batch_to_db(current_batch, run_timestamp)
        
        _update_etags_in_db(context, raw_schema, etag_table_name, etags_to_update)
        
        final_row_count = 0
        try:
            with cloud_sql_engine.connect() as conn:
                count_query = text(f"SELECT COUNT(*) FROM {raw_schema}.project_repos_contributors")
                final_row_count = conn.execute(count_query).scalar_one_or_none() or 0
        except SQLAlchemyError as e:
            context.log.error(f"Database error fetching final metadata: {e}", exc_info=True)

        return dg.MaterializeResult(
            metadata={
                "Run Timestamp": dg.MetadataValue.text(str(run_timestamp)),
                "Total Repos Processed": dg.MetadataValue.int(repos_processed),
                "Repos Updated (New Data)": dg.MetadataValue.int(repos_updated),
                "Repos Skipped (304 Not Modified)": dg.MetadataValue.int(repos_skipped_304),
                "Repos Failed": dg.MetadataValue.int(repos_failed),
                "Rows Inserted This Run": dg.MetadataValue.int(total_rows_inserted),
                "Total Rows in Table": dg.MetadataValue.int(final_row_count),
            }
        )
    return _github_project_repos_contributors_env_specific


# define the asset that gets basic information about the github contributors in the clean.latest_contributors table
# supplemental data that was not part of the REST response when getting repo contributor data
# this asset also gets the latest and greatest contributor node id from the graphql api
# use graphql api node id
# to accomodate multiple environments, we will use a factory function
def create_latest_contributor_data_asset(env_prefix: str):
    @dg.asset(
        key_prefix=env_prefix,
        name="latest_contributor_data",
        required_resource_keys={"cloud_sql_postgres_resource", "active_env_config", "github_api"},
        group_name="ingestion",
        automation_condition=dg.AutomationCondition.eager(),
    )
    def _latest_contributor_data_env_specific(context, config: GithubAssetConfig) -> dg.MaterializeResult:
        # Get the cloud sql postgres resource
        cloud_sql_engine = context.resources.cloud_sql_postgres_resource
        env_config = context.resources.active_env_config  
        raw_schema = env_config["raw_schema"]  
        clean_schema = env_config["clean_schema"] 

        # Access resources from the context object
        github_api = context.resources.github_api

        # tell the user what environment they are running in
        context.log.info(f"------************** Process is running in {env_config['env']} environment. *****************---------")

        def get_github_contributor_data(node_ids, gh_pat):
            """
            Retrieves detailed GitHub contributor data using the GraphQL API.

            Args:
                node_ids: A list of GitHub contributor node IDs.
                gh_pat: GitHub Personal Access Token with necessary scopes (e.g., read:user, user:email).

            Returns:
                A tuple containing:
                - results (dict): A dictionary mapping each contributor node ID to another dictionary:
                    {
                        "is_active": bool,  # True if the node was found and processed, False otherwise
                        "data": dict or None  # Dictionary of user fields if node is a User and found,
                                            # basic node info if found but not a User,
                                            # or None if node not found or an error occurred.
                    }
                - error_counts (dict): A dictionary with counts of HTTP errors encountered.
                    {
                        "count_403_errors": int,
                        "count_502_errors": int
                    }
                - writes to the table raw.latest_contributor_data
            """

            if not node_ids:  # Handle empty input list
                return {}, {"count_403_errors": 0, "count_502_errors": 0}

            api_url = "https://api.github.com/graphql"
            headers = {"Authorization": f"bearer {gh_pat}"}
            results = {}  # Store results
            batch_size = 100  # Reduced batch size slightly due to more complex query
            cpu_time_used = 0
            real_time_used = 0
            real_time_window = 60 # seconds
            cpu_time_limit = 50   # seconds within the real_time_window
            count_403_errors = 0
            count_502_errors = 0
            batch_time_history = []

            for i in range(0, len(node_ids), batch_size):
                print(f"Processing batch: {i} - {min(i + batch_size, len(node_ids))}")
                start_time = time.time() # Batch start time
                current_batch_node_ids = node_ids[i:i + batch_size]
                processed_in_batch = set() # Track success/failure per ID for the current batch
                query_definition_parts = []
                query_body_parts = []
                variables = {}

                # 1. Declare variables and construct the query body parts
                for j, node_id_value in enumerate(current_batch_node_ids):
                    variable_name = f"v{j}_nodeId"
                    node_alias = f"n{j}_node"

                    query_definition_parts.append(f"${variable_name}: ID!")
                    variables[variable_name] = node_id_value

                    # Construct the part of the query body for this node
                    # Requesting specific fields for nodes of type User
                    query_body_parts.append(f"""
                        {node_alias}: node(id: ${variable_name}) {{
                            __typename
                            id
                            ... on User {{
                                company
                                email
                                isBountyHunter
                                isHireable
                                location
                                twitterUsername
                                websiteUrl
                                bio
                            }}
                        }}""")

                # 2. Combine parts into the full query
                if not query_definition_parts: # Skip if batch was empty (e.g. if node_ids was an empty list)
                    print(f"Skipping empty batch: {i} - {min(i + batch_size, len(node_ids))}")
                    continue

                full_query_definition = "query (" + ", ".join(query_definition_parts) + ") {"
                full_query_body = "".join(query_body_parts)
                query = full_query_definition + full_query_body + "\n}"

                # Rate limiting and retry logic
                max_retries = 8
                request_successful_for_batch = False

                for attempt in range(max_retries):
                    print(f"Batch {i // batch_size + 1}, Attempt: {attempt + 1}")
                    
                    # Simple CPU/Real time throttling (can be made more sophisticated)
                    # This logic might need refinement based on actual GitHub API behavior and observed limits.
                    # The primary rate limit is usually based on points per hour, not CPU seconds.
                    if cpu_time_used >= cpu_time_limit and real_time_used < real_time_window:
                        extra_delay = (cpu_time_used - cpu_time_limit) / 2 # Heuristic
                        extra_delay = max(1, extra_delay) 
                        print(f"CPU time limit heuristic reached. Delaying for {extra_delay:.2f} seconds.")
                        time.sleep(extra_delay)
                        # Reset window counters after deliberate delay
                        cpu_time_used = 0
                        real_time_used = 0
                        start_time = time.time() # Reset batch timer
                    elif real_time_used >= real_time_window:
                        print(f"Real time window limit reached. Resetting counters.")
                        cpu_time_used = 0
                        real_time_used = 0
                        # No explicit sleep here, assuming next batch will start a new window.
                        # Or, if this is within a batch retry, the standard retry delay will apply.


                    batch_request_start_time = time.time() # For measuring individual request time
                    
                    try:
                        response = requests.post(api_url, json={'query': query, 'variables': variables}, headers=headers, timeout=30) # Added timeout
                        response_time = time.time() - batch_request_start_time
                        print(f"API request time: {response_time:.2f} seconds")

                        # Consistent delay after each request to be polite to the API
                        time.sleep(2.5) 
                        
                        response.raise_for_status() # Check for HTTP errors like 4xx, 5xx
                        data = response.json()

                        if 'errors' in data and data['errors']:
                            is_rate_limited = False
                            for error in data['errors']:
                                print(f"GraphQL Error: {error.get('message', str(error))}")
                                if error.get('type') == 'RATE_LIMITED':
                                    is_rate_limited = True
                                    # Try to get 'Retry-After' from GraphQL error extensions if available,
                                    # otherwise use X-RateLimit-Reset header.
                                    retry_after_graphql = error.get('extensions', {}).get('retryAfter')
                                    if retry_after_graphql:
                                        delay = int(retry_after_graphql) + 1 # Add a small buffer
                                        print(f"GraphQL Rate Limited. Suggested retry after {delay} seconds.")
                                    elif response.headers.get('X-RateLimit-Reset'):
                                        reset_at = int(response.headers.get('X-RateLimit-Reset'))
                                        delay = max(1, reset_at - int(time.time()) + 1)
                                    else: # Fallback if no specific retry time is given
                                        delay = (2 ** attempt) * 5 + random.uniform(0,1) # Exponential backoff
                                    
                                    delay = min(delay, 300) # Cap delay
                                    print(f"Rate limited (GraphQL). Waiting for {delay:.2f} seconds...")
                                    time.sleep(delay)
                                    break # Break from error loop to retry batch
                            if is_rate_limited:
                                continue # Retry the current batch

                        if 'data' in data:
                            # first we have to check if the response has any deprecation warnings
                            # if it does, we need to map the legacy node id to the next node id
                            # this is because the node id is deprecated and we need to use the next node id
                            legacy_to_next_id_map = {}
                            if 'extensions' in data and 'warnings' in data['extensions']:
                                for warning in data['extensions']['warnings']:
                                    if warning.get('type') == 'DEPRECATION' and 'data' in warning:
                                        warn_data = warning.get('data', {})
                                        legacy_id = warn_data.get('legacy_global_id')
                                        next_id = warn_data.get('next_global_id')
                                        if legacy_id and next_id:
                                            legacy_to_next_id_map[legacy_id] = next_id
                            # now process the data
                            for j, node_id in enumerate(current_batch_node_ids):
                                if node_id in processed_in_batch:
                                    continue
                                
                                node_data_from_response = data['data'].get(f"n{j}_node")
                                
                                if node_data_from_response:
                                    id_from_payload = node_data_from_response.get('id') # This is still legacy if legacy was queried
                                    # Determine the canonical ID to store
                                    # Use next_global_id if available for the node_id, else use id_from_payload
                                    canonical_id = legacy_to_next_id_map.get(node_id, id_from_payload)

                                    extracted_info = {
                                        "__typename": node_data_from_response.get('__typename'),
                                        "contributor_node_id": canonical_id
                                    }
                                    if node_data_from_response.get('__typename') == 'User':
                                        extracted_info.update({
                                            "company": node_data_from_response.get("company"),
                                            "email": node_data_from_response.get("email"),
                                            "is_bounty_hunter": node_data_from_response.get("isBountyHunter"),
                                            "is_hireable": node_data_from_response.get("isHireable"),
                                            "location": node_data_from_response.get("location"),
                                            "twitter_username": node_data_from_response.get("twitterUsername"),
                                            "website_url": node_data_from_response.get("websiteUrl"),
                                            "bio": node_data_from_response.get("bio")
                                        })
                                    results[node_id] = {"is_active": True, "data": extracted_info}
                                else:
                                    # Node ID was in query, but no data returned for it (e.g. ID doesn't exist, or permission issue for this specific node)
                                    print(f"Data for node_id {node_id} is null or missing in response.")
                                    results[node_id] = {"is_active": False, "data": None} # Mark as inactive if not found
                                
                                processed_in_batch.add(node_id)
                            request_successful_for_batch = True # All nodes in batch processed from response
                            break # Successfully processed batch, exit retry loop

                    except requests.exceptions.HTTPError as e:
                        print(f"HTTP error on attempt {attempt + 1} for batch {i // batch_size + 1}: {e}")
                        print(f"Status Code: {e.response.status_code if e.response else 'N/A'}")
                        print(f"Response content: {e.response.text if e.response else 'N/A'}")

                        rate_limit_info = {
                            'remaining': e.response.headers.get('x-ratelimit-remaining') if e.response else 'N/A',
                            'used': e.response.headers.get('x-ratelimit-used') if e.response else 'N/A',
                            'reset': e.response.headers.get('x-ratelimit-reset') if e.response else 'N/A',
                            'retry_after_header': e.response.headers.get('Retry-After') if e.response else 'N/A'
                        }
                        print(f"Rate Limit Info (from headers): {rate_limit_info}")

                        if e.response is not None:
                            if e.response.status_code in (502, 504): # Retry on Bad Gateway/Gateway Timeout
                                count_502_errors +=1
                                delay = (2 ** attempt) * 2 + random.uniform(0, 1) # Exponential backoff
                                print(f"502/504 Error. Waiting for {delay:.2f} seconds...")
                                time.sleep(delay)
                                continue
                            elif e.response.status_code in (403, 429): # Rate limited by HTTP status
                                count_403_errors += 1
                                retry_after_header = e.response.headers.get('Retry-After')
                                if retry_after_header:
                                    delay = int(retry_after_header) + 1 # Add a small buffer
                                    print(f"Rate limited by HTTP {e.response.status_code} (Retry-After header). Waiting for {delay} seconds...")
                                else:
                                    delay = (2 ** attempt) * 5 + random.uniform(0, 1) # Exponential backoff
                                    print(f"Rate limited by HTTP {e.response.status_code} (X-RateLimit headers). Waiting for {delay:.2f} seconds...")
                                
                                delay = min(delay, 300) # Cap delay
                                time.sleep(delay)
                                continue
                        # For other HTTP errors, or if max retries reached
                        if attempt == max_retries - 1:
                            print(f"Max retries reached or unrecoverable HTTP error for batch {i // batch_size + 1}.")
                            break # Exit retry loop for this batch
                        else: # General backoff for other HTTP errors if retrying
                            delay = (2 ** attempt) + random.uniform(0, 1)
                            time.sleep(delay)


                    except requests.exceptions.RequestException as e: # Other network issues (timeout, connection error)
                        print(f"RequestException on attempt {attempt + 1} for batch {i // batch_size + 1}: {e}")
                        if attempt == max_retries - 1:
                            print(f"Max retries reached for RequestException for batch {i // batch_size + 1}.")
                            break
                        delay = (2 ** attempt) * 2 + random.uniform(0, 1) # Exponential backoff
                        print(f"Waiting for {delay:.2f} seconds...")
                        time.sleep(delay)
                    
                    except Exception as e: # Catch any other unexpected errors during request/response processing
                        print(f"An unexpected error occurred on attempt {attempt + 1} for batch {i // batch_size + 1}: {e}")
                        if attempt == max_retries - 1:
                            print(f"Max retries reached due to unexpected error for batch {i // batch_size + 1}.")
                            break
                        # Basic delay, or could break immediately depending on error type
                        time.sleep(5)


                # After all retries for a batch, mark any unprocessed node_ids in that batch as inactive
                if not request_successful_for_batch: # If loop exited due to max_retries or break without success
                    for node_id_in_batch in current_batch_node_ids:
                        if node_id_in_batch not in processed_in_batch:
                            print(f"Node {node_id_in_batch} in batch {i // batch_size + 1} failed all retries or was unrecoverable.")
                            results[node_id_in_batch] = {"is_active": False, "data": None}
                
                # Timing and CPU/Real time window update
                batch_processing_time = time.time() - start_time # Total time for batch including retries/delays
                # The `time_since_start` variable from your original code was measuring single request time.
                # `response_time` above measures the actual `requests.post` call.
                # The CPU/Real time logic might need to be based on `response_time` rather than total batch time if
                # the goal is to throttle based on actual API interaction time.
                # For simplicity, using batch_processing_time for real_time_used, and response_time (if available) for cpu_time_used.
                # This part of the original logic is a heuristic and might need careful tuning.
                # Let's assume `cpu_time_used` refers to the time the script was busy processing/waiting for API, not actual CPU cycles.
                # If `response_time` was captured in the last successful try:
                # cpu_time_used += response_time # This is not defined if all attempts failed before getting response_time
                # A simpler approach for the heuristic:
                cpu_time_used += batch_processing_time # Or a fraction of it, if batch_processing_time includes long sleeps
                real_time_used += batch_processing_time

                batch_time_history.append(batch_processing_time)
                if batch_time_history: # Avoid division by zero if list is empty (though it shouldn't be here)
                    # Only print average if more than a few batches processed for meaningful avg
                    if len(batch_time_history) > 3:
                        print(f"Average batch processing time: {sum(batch_time_history) / len(batch_time_history):.2f} seconds")
                print(f"Batch {i // batch_size + 1} completed. Total node_ids to process: {len(node_ids)}")
                print(f"Time taken to process batch: {batch_processing_time:.2f} seconds")
                print(f"Cumulative 'CPU time used' heuristic in window: {cpu_time_used:.2f} seconds")
                print(f"Cumulative 'Real time used' in window: {real_time_used:.2f} seconds")
                print("-" * 30)


            error_counts = {"count_403_errors": count_403_errors, "count_502_errors": count_502_errors}
            return results, error_counts

        # Execute the query
        with cloud_sql_engine.connect() as conn:

            # query the latest_distinct_project_repos table to get the distinct repo list
            result = conn.execute(
                text(f"""select distinct contributor_node_id, contributor_unique_id_builder_love from {clean_schema}.latest_contributors where contributor_node_id is not null""")
                )
            distinct_contributor_node_ids_df = pd.DataFrame(result.fetchall(), columns=result.keys())

        # check if df is a df and not empty
        # if it is raise an error to the dagster context ui
        if not isinstance(distinct_contributor_node_ids_df, pd.DataFrame) or distinct_contributor_node_ids_df.empty:
            context.log.error("no contributor node ids found in builder love database")
            return dg.MaterializeResult(
                metadata={"row_count": dg.MetadataValue.int(0)}
            )

        # get the list of node_ids for sending to the function
        node_ids = distinct_contributor_node_ids_df['contributor_node_id'].tolist()

        # get github pat
        gh_pat = github_api.get_client(config.key_name)

        # check if gh_pat is not None
        if gh_pat is None:
            context.log.warning("no github pat found")
            return dg.MaterializeResult(
                metadata={"row_count": dg.MetadataValue.int(0)}
            )

        results = get_github_contributor_data(node_ids, gh_pat)

        # check if results is empty
        # if it is raise an error to the dagster context ui
        if not results:
            context.log.error("no results returned by get_github_contributor_data function")
            return dg.MaterializeResult(
                metadata={"row_count": dg.MetadataValue.int(0)}
            )

        contributor_results = results[0]
        count_http_errors = results[1]

        # write results to pandas dataframe
        processed_rows = []
        for node_id, result_item in contributor_results.items():
            # Start with the top-level information
            row_data = {
                "is_active": result_item["is_active"],
                "contributor_node_id_legacy": node_id
            }
            # If the 'data' field exists and is a dictionary, unpack its contents
            nested_data = result_item.get("data")
            if isinstance(nested_data, dict):
                data_to_add = nested_data.copy()
                data_to_add.pop('__typename', None) # Removes the '__typename' from the nested dict before updating
                row_data.update(data_to_add)
            processed_rows.append(row_data)

        contributor_results_df = pd.DataFrame(processed_rows)
        
        # check if contributor_results_df is a df and not empty
        # if it is raise an error to the dagster context ui
        if not isinstance(contributor_results_df, pd.DataFrame) or contributor_results_df.empty:
            context.log.error("no contributor results found")
            return dg.MaterializeResult(
                metadata={"row_count": dg.MetadataValue.int(0)}
            )

        # add unix datetime column
        contributor_results_df['data_timestamp'] = pd.Timestamp.now()

        # add the contributor_unique_id_builder_love column to the contributor_results_df
        final_df = pd.merge(
        contributor_results_df,
        distinct_contributor_node_ids_df[['contributor_node_id', 'contributor_unique_id_builder_love']],
        left_on="contributor_node_id_legacy", # Key from contributor_results_df
        right_on="contributor_node_id",                # Key from distinct_contributor_node_ids_df (legacy ID)
        how="left",                                    # Use 'left' to keep all rows from contributor_results_df
            suffixes=('', '_from_mapping')                 # Suffix for overlapping column names from right table if any (other than key)
        )

        # drop the contributor_node_id_legacy column
        final_df = final_df.drop(columns=['contributor_node_id_from_mapping'])

        # print info about the contributor_results_df
        print(f"contributor_results_df:\n {final_df.info()}")
        # print first 5 rows as string
        print(f"contributor_results_df:\n {final_df.head().to_string()}")

        # write the data to the latest_inactive_contributors table
        # use truncate and append to avoid removing indexes
        try:
            with cloud_sql_engine.connect() as conn:
                with conn.begin():
                    # first truncate the table, idempotently
                    # This ensures the table is empty if it exists, 
                    # and does nothing (without error) if it doesn't exist.
                    print("writing to latest_contributor_data table. First truncating the table, if exists. Then appending the data, else creating the table.")
                    idempotent_truncate_sql = f"""
                    DO $$
                    BEGIN
                    IF EXISTS (
                        SELECT FROM pg_catalog.pg_tables
                        WHERE  schemaname = '{raw_schema}' -- Schema name in the catalog query
                        AND    tablename  = 'latest_contributor_data'
                    ) THEN
                        TRUNCATE TABLE {raw_schema}.latest_contributor_data;
                        RAISE NOTICE 'Table {raw_schema}.latest_contributor_data truncated.';
                    ELSE
                        RAISE NOTICE 'Table {raw_schema}.latest_contributor_data does not exist, no truncation needed.';
                    END IF;
                    END $$;
                    """
                    conn.execute(text(idempotent_truncate_sql))
                    context.log.info(f"Ensured table {raw_schema}.latest_contributor_data is ready for new data (truncated if existed).")
                    # then append the data
                    final_df.to_sql('latest_contributor_data', conn, if_exists='append', index=False, schema=raw_schema)
                    context.log.info("Table load successful.")
        except Exception as e:
            context.log.error(f"error writing to latest_contributor_data table: {e}")
            return dg.MaterializeResult(
                metadata={"row_count": dg.MetadataValue.int(0)}
            )

        # # capture asset metadata
        with cloud_sql_engine.connect() as conn:
            preview_query = text(f"select count(*) from {raw_schema}.latest_contributor_data")
            result = conn.execute(preview_query)
            # Fetch all rows into a list of tuples
            row_count = result.fetchone()[0]

            preview_query = text(f"select * from {raw_schema}.latest_contributor_data limit 10")
            result = conn.execute(preview_query)
            result_df = pd.DataFrame(result.fetchall(), columns=result.keys())

        return dg.MaterializeResult(
            metadata={
                "row_count": dg.MetadataValue.int(row_count),
                "preview": dg.MetadataValue.md(result_df.to_markdown(index=False)),
                "count_http_403_errors": dg.MetadataValue.int(count_http_errors['count_403_errors']),
                "count_http_502_errors": dg.MetadataValue.int(count_http_errors['count_502_errors']),
            }
        )

    return _latest_contributor_data_env_specific


###################################################################################
### get github contributor follower count
###################################################################################

def get_github_contributor_followers_count(context, node_ids, gh_pat): # Renamed for clarity
    """
    Retrieves GitHub user ID and their total follower count,
    using the GitHub GraphQL API.

    Args:
        context: Dagster context.
        node_ids: A list of GitHub contributor node IDs.
        gh_pat: GitHub Personal Access Token with necessary scopes (e.g., read:user).

    Returns:
        A tuple containing:
        - results (dict): A dictionary mapping each contributor node ID to their follower count.
        - error_counts (dict): A dictionary with counts of HTTP errors encountered.
    """
    context.log.info(f"Starting to fetch follower counts for {len(node_ids)} contributors.") # Use context.log

    if not node_ids:
        return {}, {"count_403_errors": 0, "count_502_errors": 0, "count_other_errors": 0}

    api_url = "https://api.github.com/graphql"
    headers = {"Authorization": f"bearer {gh_pat}"}
    results = {}
    batch_size = 100 # GraphQL allows up to 100 aliases, but 50 is safer for stability/complexity
    error_counts = {"count_403_errors": 0, "count_502_errors": 0, "count_other_errors": 0}

    for i in range(0, len(node_ids), batch_size):
        current_batch_node_ids = node_ids[i:i + batch_size]
        batch_number = i // batch_size + 1
        print(f"Processing batch: {batch_number} ({i} - {min(i + batch_size, len(node_ids)) -1} of {len(node_ids)-1})")

        query_definition_parts = []
        query_body_parts = []
        variables = {}

        for j, node_id_value in enumerate(current_batch_node_ids):
            variable_name = f"v{j}_nodeId"
            node_alias = f"n{j}_node"
            query_definition_parts.append(f"${variable_name}: ID!")
            variables[variable_name] = node_id_value
            query_body_parts.append(f"""
                {node_alias}: node(id: ${variable_name}) {{
                    __typename
                    id # This is the primary ID of the user node being queried
                    ... on User {{
                        followers {{
                            totalCount # Only fetch totalCount
                        }}
                    }}
                }}""")

        if not query_definition_parts:
            continue

        full_query_definition = "query (" + ", ".join(query_definition_parts) + ") {"
        full_query_body = "".join(query_body_parts)
        query = full_query_definition + full_query_body + "\n}"

        max_retries_main_batch = 5
        request_successful_for_batch = False

        for attempt in range(max_retries_main_batch):
            print(f"  Batch {batch_number}, Main Request Attempt: {attempt + 1}")
            try:
                response = requests.post(api_url, json={'query': query, 'variables': variables}, headers=headers, timeout=60)
                time.sleep(1.0 + random.uniform(0, 0.5)) # Basic sleep after each request

                response.raise_for_status()
                data = response.json()

                if 'errors' in data and data['errors']:
                    is_rate_limited = False
                    for error in data['errors']:
                        context.log.warning(f"  GraphQL Error (Batch {batch_number}): {error.get('message', str(error))}")
                        if error.get('type') == 'RATE_LIMITED':
                            is_rate_limited = True
                            # Basic exponential backoff for GraphQL rate limits
                            delay = (2 ** attempt) * 5 + random.uniform(0,1)
                            delay = min(delay, 300) # Cap delay
                            print(f"  Rate limited (GraphQL Batch {batch_number}). Waiting {delay:.2f}s...")
                            time.sleep(delay)
                            break # Break from errors loop, retry the request
                    if is_rate_limited:
                        continue # Continue to next attempt in retry loop

                if 'data' in data:
                    for j_node_idx, node_id in enumerate(current_batch_node_ids):
                        node_data_from_response = data['data'].get(f"n{j_node_idx}_node")
                        if node_data_from_response and node_data_from_response.get('__typename') == 'User':
                            followers_data = node_data_from_response.get("followers")
                            total_followers = 0
                            if followers_data and isinstance(followers_data.get("totalCount"), int):
                                total_followers = followers_data["totalCount"]
                            results[node_id] = {
                                "id": node_data_from_response.get('id'), # Store the user's ID
                                "followers_total_count": total_followers
                            }
                        elif node_data_from_response: # E.g., an Organization or other type
                             results[node_id] = {
                                "id": node_data_from_response.get('id'),
                                "followers_total_count": 0 # Or None, or specific handling
                            }
                        else:
                            results[node_id] = {"id": node_id, "followers_total_count": None} # Error or not found
                    request_successful_for_batch = True
                    break # Break from retry loop, batch successful

            except requests.exceptions.HTTPError as e:
                context.log.warning(f"  HTTP error (Batch {batch_number}, attempt {attempt + 1}): {e}")
                if e.response is not None:
                    if e.response.status_code in (502, 504):
                        error_counts["count_502_errors"] +=1
                        delay = (2 ** attempt) * 3 + random.uniform(0,1) # Slightly more patient for 502s
                        delay = min(delay, 180)
                        print(f"  Server error {e.response.status_code}. Retrying in {delay:.2f}s...")
                        time.sleep(delay)
                        continue
                    elif e.response.status_code in (403, 429):
                        error_counts["count_403_errors"] += 1
                        delay = (2 ** attempt) * 5 + random.uniform(0,1)
                        delay = min(delay, 300)
                        print(f"  Rate limit/Auth error {e.response.status_code}. Retrying in {delay:.2f}s...")
                        time.sleep(delay)
                        continue
                if attempt == max_retries_main_batch - 1:
                    context.log.error(f"  Max retries for HTTP error in batch {batch_number}. Giving up on this batch.")
                    # Mark all nodes in this batch as failed for this attempt
                    for node_id_in_batch_on_fail in current_batch_node_ids:
                        if node_id_in_batch_on_fail not in results: # Only if not already processed
                             results[node_id_in_batch_on_fail] = {"id": node_id_in_batch_on_fail, "followers_total_count": None}
                    break # Break from retry loop
            except requests.exceptions.RequestException as e_req:
                context.log.warning(f"  RequestException (Batch {batch_number}, attempt {attempt + 1}): {e_req}")
                if attempt == max_retries_main_batch - 1:
                    context.log.error(f"  Max retries for RequestException in batch {batch_number}. Giving up on this batch.")
                    for node_id_in_batch_on_fail in current_batch_node_ids:
                        if node_id_in_batch_on_fail not in results:
                             results[node_id_in_batch_on_fail] = {"id": node_id_in_batch_on_fail, "followers_total_count": None}
                    break
                time.sleep((2**attempt) * 2 + random.uniform(0,1)) # Basic backoff
            except Exception as e_unexpected:
                context.log.error(f"  Unexpected error (Batch {batch_number}, attempt {attempt + 1}): {e_unexpected}", exc_info=True)
                error_counts["count_other_errors"] += 1
                if attempt == max_retries_main_batch - 1:
                    context.log.error(f"  Max retries for Unexpected error in batch {batch_number}. Giving up on this batch.")
                    for node_id_in_batch_on_fail in current_batch_node_ids:
                        if node_id_in_batch_on_fail not in results:
                             results[node_id_in_batch_on_fail] = {"id": node_id_in_batch_on_fail, "followers_total_count": None}
                    break
                time.sleep(5) # Basic sleep before retry

        if not request_successful_for_batch:
            context.log.warning(f"Batch {batch_number} ultimately failed after all retries.")
            # Ensure all nodes in a failed batch have a placeholder if not already set
            for node_id_in_batch_final_fail in current_batch_node_ids:
                if node_id_in_batch_final_fail not in results:
                    results[node_id_in_batch_final_fail] = {"id": node_id_in_batch_final_fail, "followers_total_count": None} # Indicate failure/no data

        print(f"Batch {batch_number} completed processing.")
        print("-" * 40) # Keep for visual separation in logs if desired

    print(f"Finished fetching follower counts. Processed {len(results)} contributors.")
    return results, error_counts


# Main function to retrieve the list of ALL contributor followers (paginated)
# define the asset that gets followers for github contributors in the clean.latest_contributor_data table
# use graphql api node id
# to accomodate multiple environments, we will use a factory function
def create_contributor_follower_count_asset(env_prefix: str):
    @dg.asset(
        key_prefix=env_prefix,
        name="contributor_follower_count",
        required_resource_keys={"cloud_sql_postgres_resource", "active_env_config", "github_api"},  
        group_name="ingestion",
        tags={"github_api": "True"}
    )
    def _contributor_follower_count_env_specific(context, config: GithubAssetConfig) -> dg.MaterializeResult: # Renamed asset
        env_config = context.resources.active_env_config  
        raw_schema = env_config["raw_schema"]  
        clean_schema = env_config["clean_schema"] 

        # Access resources from the context object
        github_api = context.resources.github_api

        # tell the user what environment they are running in
        context.log.info(f"------************** Process is running in {env_config['env']} environment. *****************---------")

        context.log.info("Starting contributor_follower_count asset.")
        fallback_filename = f"/tmp/contributor_follower_count_fallback_{pd.Timestamp.now().strftime('%Y%m%d_%H%M%S')}.parquet"
        cloud_sql_engine = context.resources.cloud_sql_postgres_resource
        gh_pat = github_api.get_client(config.key_name)

        if gh_pat is None:
            context.log.warning("No GitHub PAT found.")
            return dg.MaterializeResult(metadata={"row_count": dg.MetadataValue.int(0)})

        with cloud_sql_engine.connect() as conn:
            # Your existing query to get distinct contributor node IDs
            # (Ensure this query is efficient for 275,000+ potential contributors if the source table is huge)
            distinct_contributor_node_ids_df = pd.read_sql_query(
                text(
                    f"""
                        select distinct lcd.contributor_node_id
                        from {clean_schema}.latest_contributor_data lcd left join {clean_schema}.latest_contributor_activity lca
                            on lcd.contributor_node_id = lca.contributor_node_id left join {clean_schema}.latest_contributors lc
                            on lcd.contributor_unique_id_builder_love = lc.contributor_unique_id_builder_love
                        where lcd.contributor_node_id is not null
                        and lca.has_contributed_in_last_year = true
                        and lcd.is_active = true
                        and lower(lc.contributor_type) not in('bot', 'anonymous')
                    """
                ),
                conn
            )
        context.log.info(f"Fetched {len(distinct_contributor_node_ids_df)} distinct contributor node IDs from the database. Starting to fetch follower counts.")

        if distinct_contributor_node_ids_df.empty:
            context.log.error("No contributor node IDs found in the database that meet the criteria.")
            return dg.MaterializeResult(metadata={"row_count": dg.MetadataValue.int(0)})

        node_ids = distinct_contributor_node_ids_df['contributor_node_id'].tolist()

        # Using the simplified function name
        api_results, count_http_errors = get_github_contributor_followers_count(context, node_ids, gh_pat)

        if not api_results:
            context.log.error("No results returned by get_github_contributor_followers_count function.")
            return dg.MaterializeResult(metadata={"row_count": dg.MetadataValue.int(0)})

        processed_rows = []
        for contributor_node_id, result_item in api_results.items():
            if result_item and isinstance(result_item.get("followers_total_count"), int): # Check for successful fetch
                row_data = {
                    "contributor_node_id": contributor_node_id,
                    "followers_total_count": result_item["followers_total_count"],
                }
                processed_rows.append(row_data)
            else:
                # Log or handle contributors for whom follower count couldn't be fetched
                context.log.warning(f"Could not retrieve follower count for contributor_node_id: {contributor_node_id}. Result: {result_item}")


        if not processed_rows:
            context.log.error("No contributor follower counts processed successfully.")
            # If you want to materialize an empty table or just log, adjust here
            return dg.MaterializeResult(metadata={"row_count": dg.MetadataValue.int(0)})

        contributor_followers_counts_df = pd.DataFrame(processed_rows)
        context.log.info(f"Created DataFrame with {len(contributor_followers_counts_df)} rows of follower counts.")

        if contributor_followers_counts_df.empty:
            context.log.warning("Follower counts DataFrame is empty after processing API results.")
            return dg.MaterializeResult(metadata={"row_count": dg.MetadataValue.int(0)})
            
        contributor_followers_counts_df['data_timestamp'] = pd.Timestamp.now()

        # lookup and swap legacy contributor_node_id with new contributor_node_id format
        contributor_followers_counts_df = contributor_node_id_swap(context, contributor_followers_counts_df, cloud_sql_engine)
        context.log.info("Lookup and swap legacy contributor_node_id with new contributor_node_id format.")

        if contributor_followers_counts_df.empty: # Re-check after potential swap
            context.log.error("DataFrame became empty after node ID swap.")
            return dg.MaterializeResult(metadata={"row_count": dg.MetadataValue.int(0)})

        context.log.info(f"Final contributor_followers_counts_df to load:\n{contributor_followers_counts_df.head().to_markdown(index=False)}")

        # Define table name carefully - this implies a new table structure
        table_name = 'contributor_follower_count' # Suggesting a new table name
        db_schema = raw_schema

        try:
            with cloud_sql_engine.connect() as conn:
                with conn.begin():
                    context.log.info(f"Attempting to load new data to table {db_schema}.{table_name}.")
                    contributor_followers_counts_df.to_sql(
                        table_name,
                        conn,
                        if_exists='append',
                        chunksize=50000,
                        index=False,
                        schema=db_schema
                    )
                    context.log.info(f"Table {db_schema}.{table_name} load successful.")
        except Exception as e:
            context.log.error(f"Error writing to {db_schema}.{table_name}: {e}", exc_info=True)
            try:
                contributor_followers_counts_df.to_parquet(fallback_filename, index=False)
                context.log.info(f"Fallback Parquet file saved to: {fallback_filename}")
            except Exception as e_parquet:
                context.log.error(f"Error writing fallback Parquet file: {e_parquet}", exc_info=True)
            # Return a failure or partial success indicator if desired
            return dg.MaterializeResult(
                metadata={
                    "row_count": dg.MetadataValue.int(0),
                    "error": dg.MetadataValue.text(str(e))
                }
            )

        # Metadata capture
        row_count = len(contributor_followers_counts_df)
        preview_df = contributor_followers_counts_df.head()

        context.log.info(f"Asset materialization complete. Total rows: {row_count}")
        return dg.MaterializeResult(
            metadata={
                "row_count": dg.MetadataValue.int(row_count),
                "preview": dg.MetadataValue.md(preview_df.to_markdown(index=False)),
                "count_http_403_errors": dg.MetadataValue.int(count_http_errors.get('count_403_errors', 0)),
                "count_http_502_errors": dg.MetadataValue.int(count_http_errors.get('count_502_errors', 0)),
                "count_other_errors": dg.MetadataValue.int(count_http_errors.get('count_other_errors', 0)),
            }
        )

    return _contributor_follower_count_env_specific


###################################################################################
### get github contributor following count
###################################################################################

def get_github_contributor_following_count(context, node_ids, gh_pat):
    """
    Retrieves GitHub user ID and a list of ALL their following (paginated),
    using the GitHub GraphQL API.

    Args:
        node_ids: A list of GitHub contributor node IDs.
        gh_pat: GitHub Personal Access Token with necessary scopes (e.g., read:user).

    Returns:
        A count of the number of following for each contributor node ID.
    """

    if not node_ids:
        return {}, {"count_403_errors": 0, "count_502_errors": 0}

    api_url = "https://api.github.com/graphql"
    headers = {"Authorization": f"bearer {gh_pat}"}
    results = {}
    batch_size = 150
    
    cpu_time_used = 0 
    real_time_used = 0
    real_time_window = 60 
    cpu_time_limit = 50   
    error_counts = {"count_403_errors": 0, "count_502_errors": 0} 
    batch_time_history = []

    for i in range(0, len(node_ids), batch_size):
        print(f"Processing batch: {i // batch_size + 1} ({i} - {min(i + batch_size, len(node_ids)) -1} of {len(node_ids)-1})")
        batch_start_time = time.time()
        current_batch_node_ids = node_ids[i:i + batch_size]
        processed_in_batch = set()
        query_definition_parts = []
        query_body_parts = []
        variables = {}

        for j, node_id_value in enumerate(current_batch_node_ids):
            variable_name = f"v{j}_nodeId"
            node_alias = f"n{j}_node"
            query_definition_parts.append(f"${variable_name}: ID!")
            variables[variable_name] = node_id_value
            # Followers will still have id and login.
            query_body_parts.append(f"""
                {node_alias}: node(id: ${variable_name}) {{
                    __typename
                    id # This is the primary ID of the user node being queried
                    ... on User {{
                        following(first: 1) {{
                            totalCount
                        }}
                    }}
                }}""")

        if not query_definition_parts:
            continue

        full_query_definition = "query (" + ", ".join(query_definition_parts) + ") {"
        full_query_body = "".join(query_body_parts)
        query = full_query_definition + full_query_body + "\n}"

        max_retries_main_batch = 5 
        request_successful_for_batch = False

        for attempt in range(max_retries_main_batch):
            print(f"  Batch {i // batch_size + 1}, Main Request Attempt: {attempt + 1}")
            
            if cpu_time_used >= cpu_time_limit and real_time_used < real_time_window:
                delay = max(1, (cpu_time_used - cpu_time_limit) / 2)
                print(f"  CPU time heuristic. Delaying main batch for {delay:.2f}s.")
                time.sleep(delay)
                cpu_time_used = real_time_used = 0
            elif real_time_used >= real_time_window:
                cpu_time_used = real_time_used = 0
            
            batch_req_start_time_inner = time.time()
            try:
                response = requests.post(api_url, json={'query': query, 'variables': variables}, headers=headers, timeout=60) 
                response_time = time.time() - batch_req_start_time_inner
                print(f"  Main batch API request time: {response_time:.2f} seconds")
                time.sleep(2.0) 
                
                response.raise_for_status()
                data = response.json()

                if 'errors' in data and data['errors']:
                    is_rate_limited = False
                    for error in data['errors']:
                        print(f"  GraphQL Error (Main Batch): {error.get('message', str(error))}")
                        if error.get('type') == 'RATE_LIMITED':
                            is_rate_limited = True
                            retry_after_graphql = error.get('extensions', {}).get('retryAfter')
                            if retry_after_graphql: 
                                delay = int(retry_after_graphql) + 1
                            elif response.headers.get('X-RateLimit-Reset'): 
                                delay = max(1, int(response.headers.get('X-RateLimit-Reset')) - int(time.time()) + 1)
                            else: 
                                delay = (2 ** attempt) * 5 + random.uniform(0,1)
                            delay = min(delay, 300)
                            print(f"  Rate limited (GraphQL Main Batch). Waiting {delay:.2f}s...")
                            time.sleep(delay)
                            break 
                    if is_rate_limited: continue

                if 'data' in data:
                    for j_node_idx, node_id in enumerate(current_batch_node_ids):
                        if node_id in processed_in_batch: continue
                        
                        node_data_from_response = data['data'].get(f"n{j_node_idx}_node")
                        if node_data_from_response:
                            if node_data_from_response.get('__typename') == 'User':
                                # get followers data
                                following_data = node_data_from_response.get("following")
                                if following_data:
                                    results[node_id] = {
                                        "__typename": node_data_from_response.get('__typename'),
                                        "id": node_data_from_response.get('id'),
                                        "following_total_count": following_data.get("totalCount", 0)
                                    }
                                else:
                                    results[node_id] = {
                                        "__typename": node_data_from_response.get('__typename'),
                                        "id": node_data_from_response.get('id'),
                                        "following_total_count": 0
                                    }
                        else:
                            results[node_id] = {
                                "__typename": None,
                                "id": node_id,
                                "following_total_count": 0
                            }
                        processed_in_batch.add(node_id)
                    request_successful_for_batch = True 
                    break 
            except requests.exceptions.HTTPError as e:
                print(f"  HTTP error (Main Batch {i // batch_size + 1}): {e}")
                if e.response is not None:
                    if e.response.status_code in (502, 504): 
                        error_counts["count_502_errors"] +=1
                        delay = (2 ** attempt) * 2 + random.uniform(0,1) 
                        time.sleep(delay)
                        continue
                    elif e.response.status_code in (403, 429): 
                        error_counts["count_403_errors"] += 1
                        retry_after_header = e.response.headers.get('Retry-After')
                        if retry_after_header: 
                            delay = int(retry_after_header) + 1
                        else: 
                            delay = (2 ** attempt) * 5 + random.uniform(0,1)
                        time.sleep(min(delay,300))
                        continue
                if attempt == max_retries_main_batch - 1: 
                    break
                else: 
                    time.sleep((2 ** attempt) + random.uniform(0,1))
            except requests.exceptions.RequestException as e:
                print(f"  RequestException (Main Batch {i // batch_size + 1}): {e}")
                if attempt == max_retries_main_batch - 1: 
                    break
                time.sleep((2 ** attempt) * 2 + random.uniform(0,1))
            except Exception as e:
                print(f"  Unexpected error (Main Batch {i // batch_size + 1}): {e}")
                print(traceback.format_exc())
                if attempt == max_retries_main_batch - 1: 
                    break
                time.sleep(5)

        if not request_successful_for_batch: 
            for node_id_in_batch in current_batch_node_ids:
                if node_id_in_batch not in processed_in_batch:
                    results[node_id_in_batch] = {"data": None}
            
        batch_processing_time = time.time() - batch_start_time
        cpu_time_used += batch_processing_time 
        real_time_used += batch_processing_time

        batch_time_history.append(batch_processing_time)
        if len(batch_time_history) > 1: 
            print(f"  Average total batch processing time: {sum(batch_time_history) / len(batch_time_history):.2f} seconds")
        print(f"Batch {i // batch_size + 1} completed. Time: {batch_processing_time:.2f}s. CPU heuristic: {cpu_time_used:.2f}s. Real time: {real_time_used:.2f}s.")
        print("-" * 40)
    
    return results, error_counts


# Main function to retrieve the list of ALL contributors a contributor is following
# define the asset that gets following for github contributors in the clean.latest_contributor_data table
# use graphql api node id
# to accomodate multiple environments, we will use a factory function
def create_latest_contributor_following_count_asset(env_prefix: str):
    @dg.asset(
        key_prefix=env_prefix,
        name="latest_contributor_following_count",
        required_resource_keys={"cloud_sql_postgres_resource", "active_env_config", "github_api"},
        group_name="ingestion",
        tags={"github_api": "True"}
    )
    def _latest_contributor_following_count_env_specific(context, config: GithubAssetConfig) -> dg.MaterializeResult:
        env_config = context.resources.active_env_config  
        raw_schema = env_config["raw_schema"]  
        clean_schema = env_config["clean_schema"] 

        # Access resources from the context object
        github_api = context.resources.github_api

        # tell the user what environment they are running in
        context.log.info(f"------************** Process is running in {env_config['env']} environment. *****************---------")

        # Define a fallback filename (consider making it unique per run)
        fallback_filename = f"/tmp/contributors_following_fallback_{pd.Timestamp.now().strftime('%Y%m%d_%H%M%S')}.parquet"

        # Get the cloud sql postgres resource
        cloud_sql_engine = context.resources.cloud_sql_postgres_resource

        # define the github pat
        gh_pat = github_api.get_client(config.key_name)

        # check if gh_pat is not None
        if gh_pat is None:
            context.log.warning("no github pat found")
            return dg.MaterializeResult(
                metadata={"row_count": dg.MetadataValue.int(0)}
            )
        
        # Execute the query
        with cloud_sql_engine.connect() as conn:

            # query the latest_distinct_project_repos table to get the distinct repo list
            result = conn.execute(
                text(
                    f"""
                        select distinct lcd.contributor_node_id
                        from {clean_schema}.latest_contributor_data lcd left join {clean_schema}.latest_contributor_activity lca
                            on lcd.contributor_node_id = lca.contributor_node_id left join {clean_schema}.latest_contributors lc
                            on lcd.contributor_unique_id_builder_love = lc.contributor_unique_id_builder_love
                        where lcd.contributor_node_id is not null
                        and lca.has_contributed_in_last_year = true
                        and lcd.is_active = true
                        and lower(lc.contributor_type) not in('bot', 'anonymous')
                    """
                    )
                )
            distinct_contributor_node_ids_df = pd.DataFrame(result.fetchall(), columns=result.keys())

        # check if df is a df and not empty
        # if it is raise an error to the dagster context ui
        if not isinstance(distinct_contributor_node_ids_df, pd.DataFrame) or distinct_contributor_node_ids_df.empty:
            context.log.error("no contributor node ids found in builder love database")
            return dg.MaterializeResult(
                metadata={"row_count": dg.MetadataValue.int(0)}
            )

        # get the list of node_ids for sending to the function
        node_ids = distinct_contributor_node_ids_df['contributor_node_id'].tolist()

        results = get_github_contributor_following_count(context, node_ids, gh_pat)

        # check if results is empty
        # if it is raise an error to the dagster context ui
        if not results:
            context.log.error("no results returned by get_github_contributor_following function")
            return dg.MaterializeResult(
                metadata={"row_count": dg.MetadataValue.int(0)}
            )

        contributor_results = results[0]
        count_http_errors = results[1]

        # write results to pandas dataframe
        processed_rows = []

        for original_queried_node_id, api_data_for_node in contributor_results.items():
            # api_data_for_node is the dictionary like {"__typename": ..., "id": ..., "following_total_count": ...}

            # The 'id' field from api_data_for_node is the GitHub ID. 
            # For this flattening script, we'll assume api_data_for_node["id"] is the ID you want to store
            # as 'contributor_node_id'.
            contributor_id_for_df = api_data_for_node.get("id", original_queried_node_id) # Fallback to original if 'id' key is missing

            total_following = api_data_for_node.get("following_total_count", 0)

            row_data = {
                "contributor_node_id": contributor_id_for_df, # This is the user whose stats these are
                "total_following_count": total_following
            }
            processed_rows.append(row_data)

        # Create the DataFrame
        contributor_following_df = pd.DataFrame(processed_rows)
        
        # check if contributor_results_df is a df and not empty
        # if it is raise an error to the dagster context ui
        if not isinstance(contributor_following_df, pd.DataFrame) or contributor_following_df.empty:
            context.log.error("no contributor results found")
            return dg.MaterializeResult(
                metadata={"row_count": dg.MetadataValue.int(0)}
            )

        # add unix datetime column
        contributor_following_df['data_timestamp'] = pd.Timestamp.now()

        # swap the github legacy contributor node id for the new format contributor node id
        contributor_following_df = contributor_node_id_swap(context, contributor_following_df, cloud_sql_engine)

        # check results of swap
        if not isinstance(contributor_following_df, pd.DataFrame) or contributor_following_df.empty:
            context.log.error("no contributor results found after swapping legacy contributor node id for new format contributor node id")
            return dg.MaterializeResult(
                metadata={"row_count": dg.MetadataValue.int(0)}
            )

        # print info about the contributor_results_df
        print(f"contributor_following_df:\n {contributor_following_df.info()}")

        # write the data to the latest_contributor_following table
        # use truncate and append to avoid removing indexes
        try:
            with cloud_sql_engine.connect() as conn:
                with conn.begin():
                    # first truncate the table, idempotently
                    # This ensures the table is empty if it exists, 
                    # and does nothing (without error) if it doesn't exist.
                    print(f"writing to {raw_schema}.latest_contributor_following table. First truncating the table, if exists. Then appending the data, else creating the table.")
                    idempotent_truncate_sql = f"""
                    DO $$
                    BEGIN
                    IF EXISTS (
                        SELECT FROM pg_catalog.pg_tables
                        WHERE  schemaname = '{raw_schema}' -- Schema name in the catalog query
                        AND    tablename  = 'latest_contributor_following'
                    ) THEN
                        TRUNCATE TABLE {raw_schema}.latest_contributor_following;
                        RAISE NOTICE 'Table {raw_schema}.latest_contributor_following truncated.';
                    ELSE
                        RAISE NOTICE 'Table {raw_schema}.latest_contributor_following does not exist, no truncation needed.';
                    END IF;
                    END $$;
                    """
                    conn.execute(text(idempotent_truncate_sql))
                    context.log.info(f"Ensured table {raw_schema}.latest_contributor_following is ready for new data (truncated if existed).")

                    # then append the data
                    contributor_following_df.to_sql('latest_contributor_following', conn, if_exists='append', index=False, schema=raw_schema)
                    context.log.info("Table load successful.")
        except Exception as e:
            context.log.error(f"error writing to latest_contributor_following table: {e}")
            try:
                # Attempt to save as Parquet
                contributor_following_df.to_parquet(fallback_filename, index=False)
                context.log.info(f"Fallback Parquet file saved to: {fallback_filename}")
            except Exception as e:
                context.log.error(f"error writing to latest_contributor_following table: {e}")
            return dg.MaterializeResult(
                metadata={"row_count": dg.MetadataValue.int(0)}
            )

        # # capture asset metadata
        with cloud_sql_engine.connect() as conn:
            preview_query = text(f"select count(*) from {raw_schema}.latest_contributor_following")
            result = conn.execute(preview_query)
            # Fetch all rows into a list of tuples
            row_count = result.fetchone()[0]

            preview_query = text(f"select * from {raw_schema}.latest_contributor_following limit 10")
            result = conn.execute(preview_query)
            result_df = pd.DataFrame(result.fetchall(), columns=result.keys())

        return dg.MaterializeResult(
            metadata={
                "row_count": dg.MetadataValue.int(row_count),
                "preview": dg.MetadataValue.md(result_df.to_markdown(index=False)),
                "count_http_403_errors": dg.MetadataValue.int(count_http_errors['count_403_errors']),
                "count_http_502_errors": dg.MetadataValue.int(count_http_errors['count_502_errors']),
            }
        )

    return _latest_contributor_following_count_env_specific


###################################################################################
### get github user recent activity - 1 year
###################################################################################

def get_github_user_latest_activity(context, node_ids, gh_pat):
    """
    Retrieves GitHub user ID, login, and their latest activity (aiming for top 100)
    using the GitHub GraphQL API.
    """
    if not node_ids:
        return {}, {"count_403_errors": 0, "count_502_errors": 0}

    api_url = "https://api.github.com/graphql"
    headers = {"Authorization": f"bearer {gh_pat}"}
    results = {}
    batch_size = 20 # Reduced batch_size as a precaution, adjust as needed
    
    error_counts = {"count_403_errors": 0, "count_502_errors": 0} 
    batch_time_history = []

    # Define date range for contributionsCollection (e.g., last year)
    now_utc = datetime.now(timezone.utc)
    one_year_ago_utc = now_utc - pd.Timedelta(days=365) # Contributions from the last year
    
    for i in range(0, len(node_ids), batch_size):
        print(f"Processing batch for latest activity: {i // batch_size + 1} ({i} - {min(i + batch_size, len(node_ids)) -1} of {len(node_ids)-1})")
        batch_start_time = time.time()
        current_batch_node_ids = node_ids[i:i + batch_size]
        processed_in_batch = set()
        
        query_definition_parts = ["$contributionFromDate: DateTime!", "$contributionToDate: DateTime!"]
        query_body_parts = []
        variables = {
            "contributionFromDate": one_year_ago_utc.isoformat(),
            "contributionToDate": now_utc.isoformat()
        }

        for j, node_id_value in enumerate(current_batch_node_ids):
            variable_name = f"v{j}_nodeId"
            node_alias = f"n{j}_node"
            query_definition_parts.append(f"${variable_name}: ID!")
            variables[variable_name] = node_id_value
            
            query_body_parts.append(f"""
                {node_alias}: node(id: ${variable_name}) {{
                    __typename
                    id
                    ... on User {{
                        contributionsCollection(from: $contributionFromDate, to: $contributionToDate) {{
                            hasAnyContributions
                        }}
                    }}
                }}""")

        if not query_body_parts: continue # Should not happen if current_batch_node_ids is not empty
        full_query_definition = "query (" + ", ".join(query_definition_parts) + ") {"
        full_query_body = "".join(query_body_parts)
        query = full_query_definition + full_query_body + "\n}"

        max_retries_main_batch = 10 
        request_successful_for_batch = False

        for attempt in range(max_retries_main_batch):
            print(f"  Batch {i // batch_size + 1}, Main Request Attempt: {attempt + 1}")
            batch_req_start_time_inner = time.time()
            try:
                response = requests.post(api_url, json={'query': query, 'variables': variables}, headers=headers, timeout=90)
                response_time = time.time() - batch_req_start_time_inner
                print(f"  Main batch API request time: {response_time:.2f} seconds")
                # Optional: Shorter sleep if requests are simpler, but keep some delay
                time.sleep(1.0 + random.uniform(0, 0.5)) 
                
                response.raise_for_status()
                data = response.json()

                if 'errors' in data and data['errors']:
                    is_rate_limited = False
                    for error_item in data['errors']:
                        print(f"  GraphQL Error (Main Batch): {error_item.get('message', str(error_item))}")
                        if error_item.get('type') == 'RATE_LIMITED': is_rate_limited = True; break
                    if is_rate_limited: 
                        delay = (2 ** attempt) * 10 + random.uniform(0,1); time.sleep(min(delay, 300)); continue
                
                if 'data' in data:
                    for j_node_idx, node_id in enumerate(current_batch_node_ids):
                        if node_id in processed_in_batch: continue
                        
                        node_data_from_response = data['data'].get(f"n{j_node_idx}_node")
                        if node_data_from_response:
                            extracted_info = {
                                "__typename": node_data_from_response.get('__typename'),
                                "id": node_data_from_response.get('id')
                            }
                            
                            latest_contribution_details = None # Initialize for this user

                            if node_data_from_response.get('__typename') == 'User':
                                contrib_collection = node_data_from_response.get("contributionsCollection")
                                if contrib_collection:

                                    latest_contribution_details = {
                                        # spread the extracted info into the latest_contribution_details
                                        "has_contributed_in_last_year": contrib_collection.get("hasAnyContributions"),
                                        **extracted_info
                                    }
                            
                            results[node_id] = {"data": latest_contribution_details}
                        else: 
                            # This part of your existing logic seems fine
                            print(f"No data returned for node {node_id} in API response. Marking as inactive for this batch.")
                            results[node_id] = {"data": None}
                        processed_in_batch.add(node_id)
                    request_successful_for_batch = True 
                    break # Break from retry loop for the batch
            except requests.exceptions.HTTPError as e:
                print(f"  HTTP error (Main Batch {i // batch_size + 1}, Attempt {attempt+1}): {e}")
                if e.response is not None:
                    print(f"  Response status: {e.response.status_code}, Response text: {e.response.text[:500]}")
                    if e.response.status_code in (502, 503, 504): error_counts["count_502_errors"] +=1 # Grouping 50x errors
                    elif e.response.status_code in (403, 429): error_counts["count_403_errors"] += 1
                if attempt == max_retries_main_batch - 1: break # Failed all retries for the batch
                time.sleep((2 ** attempt) * 5 + random.uniform(0,1)); continue # Exponential backoff
            except requests.exceptions.RequestException as e: 
                print(f"  RequestException (Main Batch {i // batch_size + 1}, Attempt {attempt+1}): {e}")
                if attempt == max_retries_main_batch - 1: break
                time.sleep((2 ** attempt) * 5 + random.uniform(0,1)); continue
            except Exception as e: 
                print(f"  Unexpected error (Main Batch {i // batch_size + 1}, Attempt {attempt+1}): {e}")
                print(traceback.format_exc())
                if attempt == max_retries_main_batch - 1: break
                time.sleep(5); continue

        if not request_successful_for_batch: 
            # Mark all nodes in this failed batch as having no data or needing retry
            for node_id_in_batch in current_batch_node_ids:
                if node_id_in_batch not in processed_in_batch:
                    results[node_id_in_batch] = {"is_active": False, "data": None} # Or some other failure indicator
            print(f"Batch {i // batch_size + 1} failed after {max_retries_main_batch} attempts.")
            
        batch_processing_time = time.time() - batch_start_time
        batch_time_history.append(batch_processing_time)
        # Log average batch time less frequently or if changed significantly
        if len(batch_time_history) % 5 == 0 and len(batch_time_history) > 0 : 
            print(f"  Average total batch processing time over last {len(batch_time_history)} batches: {sum(batch_time_history) / len(batch_time_history):.2f} seconds")
        print(f"Batch {i // batch_size + 1} completed. Time: {batch_processing_time:.2f}s.")
        print("-" * 40)
    
    return results, error_counts


# Dagster Asset for Contributor Activity in past year (contributions only)
# to accomodate multiple environments, we will use a factory function
def create_latest_contributor_activity_asset(env_prefix: str):
    @dg.asset(
        key_prefix=env_prefix,
        name="latest_contributor_activity",
        required_resource_keys={"cloud_sql_postgres_resource", "active_env_config", "github_api"},
        group_name="ingestion",
        tags={"github_api": "True"},
        description="Retrieves GitHub user ID, login, and their latest activity (aiming for top 100) using the GitHub GraphQL API."
    )
    def _latest_contributor_activity_env_specific(context, config: GithubAssetConfig) -> dg.MaterializeResult:
        env_config = context.resources.active_env_config  
        raw_schema = env_config["raw_schema"]  
        clean_schema = env_config["clean_schema"] 

        # Access resources from the context object
        github_api = context.resources.github_api

        # tell the user what environment they are running in
        context.log.info(f"------************** Process is running in {env_config['env']} environment. *****************---------")

        fallback_filename = f"/tmp/contributor_activity_fallback_{pd.Timestamp.now().strftime('%Y%m%d_%H%M%S')}.parquet"
        cloud_sql_engine = context.resources.cloud_sql_postgres_resource
        gh_pat = github_api.get_client(config.key_name)

        if gh_pat is None:
            context.log.warning("No GitHub PAT found. Skipping asset.")
            return dg.MaterializeResult(metadata={"row_count": dg.MetadataValue.int(0)})
        
        with cloud_sql_engine.connect() as conn:
            result = conn.execute(
                text(
                    f"""
                    SELECT DISTINCT 
                        lcd.contributor_node_id 
                    FROM {clean_schema}.latest_contributor_data lcd INNER JOIN {clean_schema}.latest_contributors lc 
                        ON lcd.contributor_unique_id_builder_love = lc.contributor_unique_id_builder_love
                    WHERE lcd.is_active = TRUE 
                    AND lower(lc.contributor_type) = 'user'
                    AND lcd.contributor_node_id IS NOT NULL
                    """
                )
            )
            distinct_contributor_node_ids_df = pd.DataFrame(result.fetchall(), columns=result.keys())

        if not isinstance(distinct_contributor_node_ids_df, pd.DataFrame) or distinct_contributor_node_ids_df.empty:
            context.log.error("No active contributor node IDs found in database.")
            return dg.MaterializeResult(metadata={"row_count": dg.MetadataValue.int(0)})

        node_ids = distinct_contributor_node_ids_df['contributor_node_id'].tolist()
        context.log.info(f"Found {len(node_ids)} distinct contributor node IDs to process for recent activity.")

        # Call get_github_user_recent_contributions to get the data
        activity_results, count_http_errors = get_github_user_latest_activity(context, node_ids, gh_pat)

        if not activity_results:
            context.log.error("No activity results returned by get_github_user_latest_activity function.")
            return dg.MaterializeResult(metadata={"row_count": dg.MetadataValue.int(0)})
        print(f"found {len(activity_results)} activity results. Proceeding to create dataframe...")

        processed_activity_rows = []
        for db_contributor_node_id, result_item in activity_results.items():
            # Check if the contributor node was processed successfully, is active, and has data
            if result_item.get("data") and isinstance(result_item.get("data"), dict):
                user_data = result_item["data"]

                # Ensure it's a User type
                if user_data.get("__typename") == "User":
                    github_api_user_node_id = user_data.get("id") # The Node ID from GitHub API for the user

                    # Access the 'latest_commit' dictionary (or None)
                    has_contributed_in_last_year = user_data.get("has_contributed_in_last_year")

                    # A latest commit was found for this user
                    row_data = {
                        "contributor_node_id": github_api_user_node_id,
                        "has_contributed_in_last_year": has_contributed_in_last_year,
                    }
                    processed_activity_rows.append(row_data)
        print(f"create flatted python list of activity rows, of length {len(processed_activity_rows)}. Proceeding to create dataframe...")

        if not processed_activity_rows:
            context.log.warning("No processed rows with activity to write to the database.")
            return dg.MaterializeResult(
                metadata={
                    "row_count": dg.MetadataValue.int(0),
                    "count_http_403_errors": dg.MetadataValue.int(count_http_errors['count_403_errors']),
                    "count_http_502_errors": dg.MetadataValue.int(count_http_errors['count_502_errors']),
                }
            )

        contributor_activity_df = pd.DataFrame(processed_activity_rows)
        context.log.info(f"Processed {len(contributor_activity_df)} contributors' activity into DataFrame.")

        # add unix datetime column
        contributor_activity_df['data_timestamp'] = pd.Timestamp.now()

        # swap the github legacy contributor node id for the new format contributor node id
        contributor_activity_df = contributor_node_id_swap(context, contributor_activity_df, cloud_sql_engine)

        # check results of swap
        if not isinstance(contributor_activity_df, pd.DataFrame) or contributor_activity_df.empty:
            context.log.error("no contributor results found after swapping legacy contributor node id for new format contributor node id")
            return dg.MaterializeResult(
                metadata={"row_count": dg.MetadataValue.int(0)}
            )
        
        target_table_name = 'latest_contributor_activity'
        target_schema = raw_schema
        try:
            with cloud_sql_engine.connect() as conn:
                with conn.begin():
                    # first truncate the table, idempotently
                    # This ensures the table is empty if it exists, 
                    # and does nothing (without error) if it doesn't exist.
                    print(f"writing to {target_schema}.{target_table_name} table. First truncating the table, if exists. Then appending the data, else creating the table.")
                    idempotent_truncate_sql = f"""
                    DO $$
                    BEGIN
                    IF EXISTS (
                        SELECT FROM pg_catalog.pg_tables
                        WHERE  schemaname = '{target_schema}' -- Schema name in the catalog query
                        AND    tablename  = '{target_table_name}'
                    ) THEN
                        TRUNCATE TABLE {target_schema}.{target_table_name};
                        RAISE NOTICE 'Table {target_schema}.{target_table_name} truncated.';
                    ELSE
                        RAISE NOTICE 'Table {target_schema}.{target_table_name} does not exist, no truncation needed.';
                    END IF;
                    END $$;
                    """
                    conn.execute(text(idempotent_truncate_sql))
                    context.log.info(f"Ensured table {target_schema}.{target_table_name} is ready for new data (truncated if existed).")

                    contributor_activity_df.to_sql(
                        target_table_name, 
                        conn, 
                        if_exists='append', 
                        chunksize=50000, 
                        index=False, 
                        schema=target_schema,
                        method='multi' 
                    )
                    context.log.info(f"Table {target_schema}.{target_table_name} load successful.")
        except Exception as e:
            context.log.error(f"Error writing to {target_schema}.{target_table_name} table: {e}")
            try:
                contributor_activity_df.to_parquet(fallback_filename, index=False)
                context.log.info(f"Fallback Parquet file saved to: {fallback_filename}")
            except Exception as pe:
                context.log.error(f"Error saving fallback Parquet file: {pe}")
            return dg.MaterializeResult(metadata={"row_count": dg.MetadataValue.int(0)})

        final_row_count = len(contributor_activity_df)
        preview_df = contributor_activity_df.head()

        return dg.MaterializeResult(
            metadata={
                "row_count": dg.MetadataValue.int(final_row_count),
                "preview": dg.MetadataValue.md(preview_df.to_markdown(index=False)),
                "count_http_403_errors": dg.MetadataValue.int(count_http_errors['count_403_errors']),
                "count_http_502_errors": dg.MetadataValue.int(count_http_errors['count_502_errors']),
            }
        )

    return _latest_contributor_activity_env_specific<|MERGE_RESOLUTION|>--- conflicted
+++ resolved
@@ -2891,22 +2891,14 @@
                         if 'errors' in data:
                             context.log.warning(f"Status Code: {response.status_code}")
                             # Extract rate limit information from headers
-<<<<<<< HEAD
-                            context.log.warning(" \n resource usage tracking:")
-=======
                             context.log.info(" \n resource usage tracking:")
->>>>>>> d7e0715c
                             rate_limit_info = {
                                 'remaining': response.headers.get('x-ratelimit-remaining'),
                                 'used': response.headers.get('x-ratelimit-used'),
                                 'reset': response.headers.get('x-ratelimit-reset'),
                                 'retry_after': response.headers.get('retry-after')
                             }
-<<<<<<< HEAD
-                            context.log.warning(f"Rate Limit Info: {rate_limit_info}\n")
-=======
                             context.log.info(f"Rate Limit Info: {rate_limit_info}\n")
->>>>>>> d7e0715c
 
                             for error in data['errors']:
                                 if error['type'] == 'RATE_LIMITED':
@@ -2915,11 +2907,7 @@
                                         delay = int(reset_at) - int(time.time()) + 1
                                         delay = max(1, delay)
                                         delay = min(delay, max_delay)
-<<<<<<< HEAD
-                                        context.log.warning(f"Rate limited.  Waiting for {delay} seconds...")
-=======
                                         context.log.info(f"Rate limited.  Waiting for {delay} seconds...")
->>>>>>> d7e0715c
                                         time.sleep(delay)
                                         continue  # Retry the entire batch
                                 else:
@@ -2935,11 +2923,7 @@
                                     results[repo_url] = repo_data['isFork']
                                     processed_in_batch.add(repo_url)  # Mark as processed
                                 else:
-<<<<<<< HEAD
-                                    context.log.info(f"repo_data is empty for repo: {repo_url}\n")
-=======
                                     context.log.warning(f"repo_data is empty for repo: {repo_url}\n")
->>>>>>> d7e0715c
                         break
 
                     except requests.exceptions.RequestException as e:
@@ -3101,11 +3085,7 @@
                     context.log.warning(f"Warning: Could not convert 'is_fork' to pandas nullable boolean type: {e}. Proceeding...")
 
             else:
-<<<<<<< HEAD
-                context.log.warning("Warning: 'is_fork' column not found in results_df. Exiting.")
-=======
                 context.log.error("Warning: 'is_fork' column not found in results_df. Exiting.")
->>>>>>> d7e0715c
                 raise Exception("'is_fork' column not found in results_df. Exiting.")
 
             # add unix datetime column
